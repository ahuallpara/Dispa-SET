# -*- coding: utf-8 -*-
"""
Set of functions useful to analyse to DispaSET output data.

@author: Sylvain Quoilin, JRC
"""

from __future__ import division

import datetime as dt
import logging
import os
import pickle
import sys

import matplotlib.pyplot as plt
import numpy as np
import pandas as pd

from ..misc.gdx_handler import gdx_to_list, gdx_to_dataframe, get_gams_path
from ..misc.str_handler import shrink_to_64, clean_strings
from ..common import commons

 # get color definitions: 


def GAMSstatus(statustype,num):
    '''
    Function that returns the model status or the solve status from gams

    :param statustype: String with the type of status to retrieve ("solver" or "model")
    :param num:     Indicated termination condition (Integer)
    :returns:       String with the status
    '''
    if statustype=="model":
        msg =   {1: u'Optimal solution achieved',
                 2: u'Local optimal solution achieved',
                 3: u'Unbounded model found',
                 4: u'Infeasible model found',
                 5: u'Locally infeasible model found (in NLPs)',
                 6: u'Solver terminated early and model was infeasible',
                 7: u'Solver terminated early and model was feasible but not yet optimal',
                 8: u'Integer solution model found',
                 9: u'Solver terminated early with a non integer solution found (only in MIPs)',
                 10: u'No feasible integer solution could be found',
                 11: u'Licensing problem',
                 12: u'Error achieved \u2013 No cause known',
                 13: u'Error achieved \u2013 No solution attained',
                 14: u'No solution returned',
                 15: u'Feasible in a CNS models',
                 16: u'Locally feasible in a CNS models',
                 17: u'Singular in a CNS models',
                 18: u'Unbounded \u2013 no solution',
                 19: u'Infeasible \u2013 no solution'}
    elif statustype=="solver":
        msg =   {1: u'Normal termination',
                 2: u'Solver ran out of iterations (fix with iterlim)',
                 3: u'Solver exceeded time limit (fix with reslim)',
                 4: u'Solver quit with a problem (see LST file) found',
                 5: u'Solver quit with excessive nonlinear term evaluation errors (see LST file and fix with bounds or domlim)',
                 6: u'Solver terminated for unknown reason (see LST file)',
                 7: u'Solver terminated with preprocessor error (see LST file)',
                 8: u'User interrupt',
                 9: u'Solver terminated with some type of failure (see LST file)',
                 10: u'Solver terminated with some type of failure (see LST file)',
                 11: u'Solver terminated with some type of failure (see LST file)',
                 12: u'Solver terminated with some type of failure (see LST file)',
                 13: u'Solver terminated with some type of failure (see LST file)'}
    else:
        sys.exit('Incorrect GAMS status type')
    return str(msg[num])


def get_load_data(inputs, c):
    """ 
    Get the load curve, the residual load curve, and the net residual load curve of a specific country

    :param inputs:  DispaSET inputs (output of the get_sim_results function)
    :param c:       Country to consider (e.g. 'BE')
    :return out:    Dataframe with the following columns:
                        Load:               Load curve of the specified country
                        ResidualLoad:       Load minus the production of variable renewable sources
                        NetResidualLoad:    Residual netted from the interconnections with neightbouring countries
    """
    datain = inputs['param_df']
    out = pd.DataFrame(index=datain['Demand'].index)
    out['Load'] = datain['Demand']['DA', c]
    # Listing power plants with non-dispatchable power generation:
    VREunits = []
    VRE = np.zeros(len(out))
    for t in commons['tech_renewables']:
        for u in datain['Technology']:
            if datain['Technology'].loc[t, u]:
                VREunits.append(u)
                VRE = VRE + datain['AvailabilityFactor'][u].values * datain['PowerCapacity'].loc[u, 'PowerCapacity']
    Interconnections = np.zeros(len(out))
    for l in datain['FlowMinimum']:
        if l[:2] == c:
            Interconnections = Interconnections - datain['FlowMinimum'][l].values
        elif l[-2:] == c:
            Interconnections = Interconnections + datain['FlowMinimum'][l].values
    out['ResidualLoad'] = out['Load'] - VRE
    out['NetResidualLoad'] = out['ResidualLoad'] - Interconnections
    return out


def aggregate_by_fuel(PowerOutput, Inputs, SpecifyFuels=None):
    """
    This function sorts the power generation curves of the different units by technology

    :param PowerOutput:     Dataframe of power generationwith units as columns and time as index
    :param Inputs:          Dispaset inputs version 2.1.1
    :param SpecifyFuels:     If not all fuels should be considered, list containing the relevant ones
    :returns PowerByFuel:    Dataframe with power generation by fuel
    """
    if SpecifyFuels is None:
        if isinstance(Inputs, list):
            fuels = Inputs[0]['f']
        elif isinstance(Inputs, dict):
            fuels = Inputs['sets']['f']
        else:
            logging.error('Inputs variable no valid')
            sys.exit(1)
    else:
        fuels = SpecifyFuels
    PowerByFuel = pd.DataFrame(0, index=PowerOutput.index, columns=fuels)
    uFuel = Inputs['units']['Fuel']

    for u in PowerOutput:
        if uFuel[u] in fuels:
            PowerByFuel[uFuel[u]] = PowerByFuel[uFuel[u]] + PowerOutput[u]
        else:
            logging.warn('Fuel not found for unit ' + u + ' with fuel ' + uFuel[u])

    return PowerByFuel


def filter_by_country(PowerOutput, inputs, c):
    """
    This function filters the dispaset Output Power dataframe by country

    :param PowerOutput:     Dataframe of power generationwith units as columns and time as index
    :param Inputs:          Dispaset inputs version 2.1.1
    :param c:               Selected country (e.g. 'BE')
    :returns Power:          Dataframe with power generation by country
    """
    loc = inputs['units']['Zone']
    Power = PowerOutput.loc[:, [u for u in PowerOutput.columns if loc[u] == c]]
    return Power


def get_plot_data(inputs, results, c):
    """
    Function that reads the results dataframe of a DispaSET simulation and extract the dispatch data spedific to one country

    :param results:         Pandas dataframe with the results (output of the GdxToDataframe function)
    :param c:               Country to be considered (e.g. 'BE')
    :returns plotdata:       Dataframe with the dispatch data storage and outflows are negative
    """
    tmp = filter_by_country(results['OutputPower'], inputs, c)
    plotdata = aggregate_by_fuel(tmp, inputs)

    if 'OutputStorageInput' in results:
        #onnly take the columns that correspond to storage units (StorageInput is also used for CHP plants):
        cols = [col for col in results['OutputStorageInput'] if inputs['units'].loc[col,'Technology'] in commons['tech_storage']]
        tmp = filter_by_country(results['OutputStorageInput'][cols], inputs, c)
        plotdata['Storage'] = -tmp.sum(axis=1)
    else:
        plotdata['Storage'] = 0
    plotdata.fillna(value=0, inplace=True)

    plotdata['FlowIn'] = 0
    plotdata['FlowOut'] = 0
    for col in results['OutputFlow']:
        if col[-2:] == c:
            plotdata['FlowIn'] = plotdata['FlowIn'] + results['OutputFlow'][col]
    for col in results['OutputFlow']:
        if col[:2] == c:
            plotdata['FlowOut'] = plotdata['FlowOut'] - results['OutputFlow'][col]

    # re-ordering columns:
    OrderedColumns = [col for col in commons['MeritOrder'] if col in plotdata.columns]
    plotdata = plotdata[OrderedColumns]
    
    # remove empty columns:
    for col in plotdata.columns:
        if plotdata[col].max() == 0 and plotdata[col].min()==0:
            del plotdata[col]

    return plotdata

def plot_dispatch(demand, plotdata, level=None, curtailment=None, rng=None,
                  alpha=None, figsize=(13, 6)):
    """
    Function that plots the dispatch data and the reservoir level as a cumulative sum
    
    :param demand:      Pandas Series with the demand curve
    :param plotdata:    Pandas Dataframe with the data to be plotted. Negative columns should be at the beginning. Output of the function GetPlotData
    :param level:       Optional pandas series with an aggregated reservoir level for the considered zone.
    :param curtailment: Optional pandas series with the value of the curtailment 
    :param rng:         Indexes of the values to be plotted. If undefined, the first week is plotted
    """
    import matplotlib.patches as mpatches
    import matplotlib.lines as mlines

    if rng is None:
        pdrng = plotdata.index[:min(len(plotdata)-1,7*24)]
    elif not type(rng) == type(demand.index):
        logging.error('The "rng" variable must be a pandas DatetimeIndex')
        raise ValueError()
    elif rng[0] < plotdata.index[0] or rng[0] > plotdata.index[-1] or rng[-1] < plotdata.index[0] or rng[-1] > plotdata.index[-1]:
        logging.warn('Plotting range is not properly defined, considering the first simulated week')
        pdrng = plotdata.index[:min(len(plotdata)-1,7*24)]
    else:
        pdrng = rng
    
    # Netting the interconnections:
    if 'FlowIn' in plotdata and 'FlowOut' in plotdata:
        plotdata['FlowOut'],plotdata['FlowIn'] = (np.minimum(0,plotdata['FlowIn']+plotdata['FlowOut']),np.maximum(0,plotdata['FlowOut']+plotdata['FlowIn']))

    # find the zero line position:
    cols = plotdata.columns.tolist()
    idx_zero = 0
    tmp = plotdata.iloc[:,idx_zero].mean()
    while tmp <= 0 and idx_zero<len(cols)-1:
        idx_zero += 1
        tmp = plotdata.iloc[:,idx_zero].mean()

    tmp = plotdata[cols[:idx_zero]].sum(axis=1)
    sumplot_neg = pd.DataFrame()
    sumplot_neg['sum'] = tmp
    tmp2 = plotdata[cols[:idx_zero]]
    for col in tmp2:
        sumplot_neg[col] = - tmp2[col]
    sumplot_neg = sumplot_neg.cumsum(axis=1)

    sumplot_pos = plotdata[cols[idx_zero:]].cumsum(axis=1)
    sumplot_pos['zero'] = 0
    sumplot_pos = sumplot_pos[['zero'] + sumplot_pos.columns[:-1].tolist()]


    fig, axes = plt.subplots(nrows=2, ncols=1, sharex=True, figsize=(figsize), frameon=False,  # 14 4*2
                             gridspec_kw={'height_ratios': [2.7, .8], 'hspace': 0.04})

    # Create left axis:
#    ax.set_ylim([-10000,15000])
    axes[0].plot(pdrng, demand[pdrng], color='k')
    axes[0].set_xlim(pdrng[0],pdrng[-1])

    fig.suptitle('Power dispatch for country ' + demand.name[1])

    labels = []
    patches = []
    colorlist = []

#    # Plot negative values:
    for j in range(idx_zero):
        col1 = sumplot_neg.columns[j]
        col2 = sumplot_neg.columns[j + 1]
        color = commons['colors'][col2]
        hatch = commons['hatches'][col2]
        axes[0].fill_between(pdrng, sumplot_neg.loc[pdrng, col1], sumplot_neg.loc[pdrng, col2], facecolor=color, alpha=alpha,
                         hatch=hatch)
        labels.append(col1)
        patches.append(mpatches.Patch(facecolor=color, alpha=alpha, hatch=hatch, label=col2))
        colorlist.append(color)

    # Plot Positive values:
    for j in range(len(sumplot_pos.columns) - 1):
        col1 = sumplot_pos.columns[j]
        col2 = sumplot_pos.columns[j + 1]
        color = commons['colors'][col2]
        hatch = commons['hatches'][col2]
        axes[0].fill_between(pdrng, sumplot_pos.loc[pdrng, col1], sumplot_pos.loc[pdrng, col2], facecolor=color, alpha=alpha,
                         hatch=hatch)
        labels.append(col2)
        patches.append(mpatches.Patch(facecolor=color, alpha=alpha, hatch=hatch, label=col2))
        colorlist.append(color)
    
    # Plot curtailment:    
    if isinstance(curtailment,pd.Series):
        if not curtailment.index.equals(demand.index):
            logging.error('The curtailment time series must have the same index as the demand')
            sys.exit(1)
        axes[0].fill_between(pdrng, sumplot_neg.loc[pdrng, 'sum'] - curtailment[pdrng], sumplot_neg.loc[pdrng, 'sum'], facecolor=commons['colors']['curtailment'])
        labels.append('Curtailment')
        patches.append(mpatches.Patch(facecolor=commons['colors']['curtailment'], label='Curtailment'))

    axes[0].set_ylabel('Power [GW]')
    axes[0].yaxis.label.set_fontsize(12)

    if level is not None:
        # Create right axis:
        axes[1].plot(pdrng, level[pdrng], color='k', alpha=alpha, linestyle=':')
        axes[1].fill_between(pdrng, 0 ,level[pdrng],
                             facecolor= commons['colors']['WAT'],alpha=.3)

        axes[1].set_ylabel('Level [TWh]')
        axes[1].yaxis.label.set_fontsize(12)
        line_SOC = mlines.Line2D([], [], color='black', alpha=alpha, label='Reservoir', linestyle=':')

    line_demand = mlines.Line2D([], [], color='black', label='Load')
    plt.legend(handles=[line_demand] + patches[::-1], loc=4)
    if level is None:
        plt.legend(handles=[line_demand] + patches[::-1], loc=4)
    else:
        plt.legend(title='Dispatch for ' + demand.name[1], handles=[line_demand] + [line_SOC] + patches[::-1], loc=4)


def plot_rug(df_series, on_off=False, cmap='Greys', fig_title='', normalized=False):
    """Create multiaxis rug plot from pandas Dataframe

    Arguments:
        df_series (pd.DataFrame): 2D pandas with timed index
        on_off (bool): if True all points that are above 0 will be plotted as one color. If False all values will be colored based on their value.
        cmap (str): palette name (from colorbrewer, matplotlib etc.)
        fig_title (str): Figure title
        normalized (bool): if True, all series colormaps will be normalized based on the maximum value of the dataframe
    Returns:
        plot
        
    Function copied from enlopy v0.1 www.github.com/kavvkon/enlopy. Install with `pip install enlopy` for latest version.
    """

    def format_axis(iax):
        # Formatting: remove all lines (not so elegant)
        for spine in ['top', 'right', 'left', 'bottom']:
            iax.axes.spines[spine].set_visible(False)
        # iax.xaxis.set_ticks_position('none')
        iax.yaxis.set_ticks_position('none')
        iax.get_yaxis().set_ticks([])
        iax.yaxis.set_label_coords(-.05, -.1)

    def flag_operation(v):
        if np.isnan(v) or v == 0:
            return False
        else:
            return True

    # check if Series or dataframe
    if isinstance(df_series, pd.DataFrame):
        rows = len(df_series.columns)
    elif isinstance(df_series, pd.Series):
        df_series = df_series.to_frame()
        rows = 1
    else:
        raise ValueError("Has to be either Series or Dataframe")
    if len(df_series) < 1:
        raise ValueError("Has to be non empty Series or Dataframe")

    max_color = np.nanmax(df_series.values)
    min_color = np.nanmin(df_series.values)

    __, axes = plt.subplots(nrows=rows, ncols=1, sharex=True,
                            figsize=(16, 0.25 * rows), squeeze=False,
                            frameon=False, gridspec_kw={'hspace': 0.15})

    for (item, iseries), iax in zip(df_series.iteritems(), axes.ravel()):
        format_axis(iax)
        iax.set_ylabel(str(item)[:30], rotation='horizontal',
                       rotation_mode='anchor',
                       horizontalalignment='right', x=-0.01)
        x = iseries.index

        if iseries.sum() > 0:  # if series is not empty
            if on_off:
                i_on_off = iseries.apply(flag_operation).replace(False, np.nan)
                i_on_off.plot(ax=iax, style='|', lw=.7, cmap=cmap)
            else:
                y = np.ones(len(iseries))
                # Define (truncated) colormap:
                if not normalized:  # Replace max_color (frame) with series max
                    max_color = np.nanmax(iseries.values)
                    min_color = np.nanmin(iseries.values)
                # Hack to plot max color when all series are equal
                if np.isclose(min_color, max_color):
                    min_color = min_color * 0.99

                iax.scatter(x, y,
                            marker='|', s=100,
                            c=iseries.values,
                            vmin=min_color,
                            vmax=max_color,
                            cmap=cmap)

    axes.ravel()[0].set_title(fig_title)
    axes.ravel()[-1].spines['bottom'].set_visible(True)
    axes.ravel()[-1].set_xlim(np.min(x), np.max(x))


def plot_energy_country_fuel(inputs, results, PPindicators):
    """
    Plots the generation for each country, disaggregated by fuel type

    :param results:         Dictionnary with the outputs of the model (output of the function GetResults)
    :param PPindicators:    Por powerplant statistics (output of the function get_indicators_powerplant)
    """
    fuels = PPindicators.Fuel.unique()
    countries = PPindicators.Zone.unique()

    GenPerCountry = pd.DataFrame(index=countries, columns=fuels)
    # First make sure that all fuels are present. If not, initialize an empty series
    for f in commons['Fuels'] + ['FlowIn']:
        if f not in GenPerCountry:
            GenPerCountry[f] = 0
    for c in countries:
        for f in fuels:
            tmp = PPindicators[(PPindicators.Fuel == f) & (PPindicators.Zone == c)]
            GenPerCountry.loc[c, f] = tmp.Generation.sum()
        NetImports = get_imports(results['OutputFlow'], c)
        if NetImports > 0:
            GenPerCountry.loc[c, 'FlowIn'] = NetImports

    cols = [col for col in commons['MeritOrder'] if col in GenPerCountry]
    GenPerCountry = GenPerCountry[cols] / 1E6
    colors = [commons['colors'][tech] for tech in GenPerCountry.columns]
    ax = GenPerCountry.plot(kind="bar", figsize=(12, 8), stacked=True, color=colors, alpha=0.8, legend='reverse',
                            title='Generation per country (the horizontal lines indicate the demand)')
    ax.set_ylabel('Generation [TWh]')
    demand = inputs['param_df']['Demand']['DA'].sum() / 1E6
    ax.barh(demand, left=ax.get_xticks() - 0.4, width=[0.8] * len(demand), height=ax.get_ylim()[1]*0.005, linewidth=2,
            color='k')
    return ax


def plot_country_capacities(inputs,plot=True):
    """
    Plots the installed capacity for each country, disaggregated by fuel type

    :param inputs:         Dictionnary with the inputs of the model (output of the function GetResults)
    """
    units = inputs['units']
    CountryFuels = {}
    for u in units.index:
        CountryFuels[(units.Zone[u],units.Fuel[u])] = (units.Zone[u],units.Fuel[u])
    
    PowerCapacity = pd.DataFrame(columns=inputs['sets']['f'],index=inputs['sets']['n'])
    StorageCapacity = pd.DataFrame(columns=inputs['sets']['f'],index=inputs['sets']['n'])
    for n,f in CountryFuels:
        idx = ((units.Zone == n) & (units.Fuel==f))
        PowerCapacity.loc[n,f] = (units.PowerCapacity[idx]*units.Nunits[idx]).sum()
        StorageCapacity.loc[n,f] = (units.StorageCapacity[idx]*units.Nunits[idx]).sum()

    cols = [col for col in commons['MeritOrder'] if col in PowerCapacity]
    PowerCapacity = PowerCapacity[cols]
    if plot:
        colors = [commons['colors'][tech] for tech in PowerCapacity.columns]
        ax = PowerCapacity.plot(kind="bar", figsize=(12, 8), stacked=True, color=colors, alpha=1.0, legend='reverse',
                                title='Installed capacity per country (the horizontal lines indicate the peak demand)')
        ax.set_ylabel('Capacity [MW]')
        demand = inputs['param_df']['Demand']['DA'].max() 
        ax.barh(demand, left=ax.get_xticks() - 0.4, width=[0.8] * len(demand), height=ax.get_ylim()[1]*0.005, linewidth=2,
                color='k')
    return {'PowerCapacity':PowerCapacity,'StorageCapacity':StorageCapacity}



def get_sim_results(path='.', gams_dir=None, cache=False, temp_path='.pickle'):
    """
    This function reads the simulation environment folder once it has been solved and loads
    the input variables together with the results.

    :param path:                Relative path to the simulation environment folder (current path by default)
    :param cache:               If true, caches the simulation results in a pickle file for faster loading the next time
    :param temp_path:            Temporary path to store the cache file
    :returns inputs,results:    Two dictionaries with all the input and outputs 
    """

    inputfile = path + '/Inputs.p'
    resultfile = path + '/Results.gdx'

    with open(inputfile, 'rb') as f:
        inputs = pickle.load(f)

    # Clean power plant names:
    inputs['sets']['u'] = clean_strings(inputs['sets']['u'])
    inputs['units'].index = clean_strings(inputs['units'].index.tolist())
    # inputs['units']['Unit'] = clean_strings(inputs['units']['Unit'].tolist())
    
    # Add the formated parameters in the inputs variable if not already present:
    if not 'param_df' in inputs:
        inputs['param_df'] = ds_to_df(inputs)

    if gams_dir is None:  # Use user-defined gams_dir else try to use the one defined in config
        gams_dir = inputs['config']['GAMS_folder'].encode()

    gams_dir = get_gams_path(gams_dir)
    # We need to pass the dir in config if we run it in clusters. PBS script fail to autolocate
    if not gams_dir:  # couldn't locate
        logging.error('GAMS path cannot be located. Cannot parse gdx files')
        return False

    # Load results and store in cache file in the .pickle folder:
    if cache:
        import cPickle
        import hashlib
        m = hashlib.new('md5', resultfile)
        resultfile_hash = m.hexdigest()
        filepath_pickle = str(temp_path + os.path.sep + resultfile_hash + '.p')
        if not os.path.isdir(temp_path):
            os.mkdir(temp_path)
        if not os.path.isfile(filepath_pickle):
            time_pd = 0
        else:
            time_pd = os.path.getmtime(filepath_pickle)
        if os.path.getmtime(resultfile) > time_pd:
            results = gdx_to_dataframe(gdx_to_list(gams_dir, resultfile, varname='all', verbose=True), fixindex=True,
                                       verbose=True)
            with open(filepath_pickle, 'wb') as pfile:
                cPickle.dump(results, pfile, protocol=cPickle.HIGHEST_PROTOCOL)
        else:
            with open(filepath_pickle, 'rb') as pfile:
                results = cPickle.load(pfile)
    else:
        results = gdx_to_dataframe(gdx_to_list(gams_dir, resultfile, varname='all', verbose=True), fixindex=True,
                                   verbose=True)

    # Set datetime index:
    StartDate = inputs['config']['StartDate']
    StopDate = inputs['config']['StopDate']  # last day of the simulation with look-ahead period
    StopDate_long = pd.datetime(*StopDate) + dt.timedelta(days=inputs['config']['LookAhead'])
    index = pd.DatetimeIndex(start=pd.datetime(*StartDate), end=pd.datetime(*StopDate), freq='h')
    index_long = pd.DatetimeIndex(start=pd.datetime(*StartDate), end=StopDate_long, freq='h')

    # Setting the proper index to the result dataframes:
    for key in ['OutputPower', 'OutputSystemCost', 'OutputCommitted', 'OutputCurtailedPower', 'OutputFlow',
                'OutputShedLoad', 'OutputSpillage', 'OutputStorageLevel', 'OutputStorageInput', 'LostLoad_2U', 'LostLoad_3U',
                'LostLoad_MaxPower', 'LostLoad_MinPower', 'LostLoad_RampUp', 'LostLoad_RampDown', 'LostLoad_2D',
                'ShadowPrice', 'OutputHeat', 'OutputHeatSlack','status']:
        if key in results:
            if len(results[key]) == len(
                    index_long):  # Case of variables for which the look-ahead period recorded (e.g. the lost loads)
                results[key].index = index_long
            elif len(results[key]) == len(
                    index):  # Case of variables for which the look-ahead is not recorded (standard case)
                results[key].index = index
            else:  # Variables whose index is not complete (sparse formulation)
                results[key].index = index_long[results[key].index - 1]
                if key in ['OutputPower', 'OutputSystemCost', 'OutputCommitted', 'OutputCurtailedPower', 'OutputFlow',
                           'OutputShedLoad', 'OutputSpillage', 'OutputStorageLevel', 'OutputStorageInput','OutputHeat', 'OutputHeatSlack']:
                    results[key] = results[key].reindex(index).fillna(0)
                    # results[key].fillna(0,inplace=True)
        else:
            results[key] = pd.DataFrame(index=index)

    # Clean power plant names:
    results['OutputPower'].columns = clean_strings(results['OutputPower'].columns.tolist())
    # Remove epsilons:
    if 'ShadowPrice' in results:
        results['ShadowPrice'][results['ShadowPrice'] == 5e300] = 0

    for key in results['OutputPower']:
        if key not in inputs['units'].index:
            logging.error("Unit '" + key + "' present in the results cannot be found in the input 'units' dataframe")
        if key not in inputs['sets']['u']:
            logging.error("Unit '" + key + "' present in the results cannot be found in the set 'u' from the inputs")

    if "model" in results['status']:
        errors = results['status'][(results['status']['model'] != 1) & (results['status']['model'] != 8)]
        if len(errors) > 0:
            logging.critical('Some simulation errors were encountered. Some results could not be computed, for example at \n \
                            time ' + str(errors.index[0]) + ', with the error message: "' + GAMSstatus('model',errors['model'].iloc[0]) + '". \n \
                            The complete list is available in results["errors"] \n \
                            The optimization might be debugged by activating the Debug flag in the GAMS simulation file and running it')
            for i in errors.index:
                errors.loc[i,'Error Message'] = GAMSstatus('model',errors['model'][i])
            results['errors'] = errors
    return inputs, results


def plot_country(inputs, results, c='', rng=None, plot_rug=True):
    """
    Generates plots from the dispa-SET results for one specific country

    :param inputs:      DispaSET inputs
    :param results:     DispaSET results
    :param c:           Considered country (e.g. 'BE')
    """
    if c =='':
        Nzones = len(inputs['sets']['n'])
        c = inputs['sets']['n'][np.random.randint(Nzones)]
        print('Randomly selected zone for the detailed analysis: '+ c)
    elif c not in inputs['sets']['n']:
        logging.critical('Country ' + c + ' is not in the results')
        Nzones = len(inputs['sets']['n'])
        c = inputs['sets']['n'][np.random.randint(Nzones)]
        logging.critical('Randomly selected country: '+ c)

    plotdata = get_plot_data(inputs, results, c) / 1000 # GW

    if 'OutputStorageLevel' in results:
        level = filter_by_country(results['OutputStorageLevel'], inputs, c) /1E6 #TWh
        level = level.sum(axis=1)
    else:
        level = pd.Series(0, index=results['OutputPower'].index)

    demand = inputs['param_df']['Demand'][('DA', c)] / 1000 # GW
    sum_generation = plotdata.sum(axis=1)
    #if 'OutputShedLoad' in results:
    if 'OutputShedLoad' in results and c in results['OutputShedLoad']:
        shed_load = results['OutputShedLoad'][c] / 1000 # GW
    else:
        shed_load = pd.Series(0,index=demand.index) / 1000 # GW
    diff = (sum_generation - demand + shed_load).abs()
    if diff.max() > 0.01 * demand.max():
        logging.critical('There is up to ' + str(diff.max()/demand.max()*100) + '% difference in the instantaneous energy balance of country ' + c)

    if 'OutputCurtailedPower' in results and c in results['OutputCurtailedPower']:
        curtailment = results['OutputCurtailedPower'][c] / 1000 # GW
        plot_dispatch(demand, plotdata, level, curtailment = curtailment, rng=rng)
    else:
        plot_dispatch(demand, plotdata, level, rng=rng)

    # Generation plot:
    if plot_rug:
        CountryGeneration = filter_by_country(results['OutputPower'], inputs, c)
        try:
            import enlopy as el  # try to get latest version
            el.plot_rug(CountryGeneration, on_off=False, cmap='gist_heat_r', fig_title=c)
        except ImportError:
            plot_rug(CountryGeneration, on_off=False, cmap='gist_heat_r', fig_title=c)

    return True


def get_imports(flows, c):
    """ 
    Function that computes the balance of the imports/exports of a given zone

    :param flows:       Pandas dataframe with the timeseries of the exchanges
    :param c:           Country (zone) to consider
    :returns NetImports: Scalar with the net balance over the whole time period
    """
    NetImports = 0
    for key in flows:
        if key[:len(c)] == c:
            NetImports -= flows[key].sum()
        elif key[-len(c):] == c:
            NetImports += flows[key].sum()
    return NetImports


# %%
def get_result_analysis(inputs, results):
    """
    Reads the DispaSET results and provides useful general information to stdout

    :param inputs:      DispaSET inputs
    :param results:     DispaSET results
    """

    # inputs into the dataframe format:
    dfin = inputs['param_df']

    StartDate = inputs['config']['StartDate']
    StopDate = inputs['config']['StopDate']
    index = pd.DatetimeIndex(start=pd.datetime(*StartDate), end=pd.datetime(*StopDate), freq='h')

    # Aggregated values:
    TotalLoad = dfin['Demand']['DA'].loc[index, :].sum().sum()
    # PeakLoad = inputs['parameters']['Demand']['val'][0,:,idx].sum(axis=0).max()
    PeakLoad = dfin['Demand']['DA'].sum(axis=1).max(axis=0)

    NetImports = -get_imports(results['OutputFlow'], 'RoW')

    Cost_kwh = results['OutputSystemCost'].sum() / (TotalLoad - NetImports)

    print ('\nAverage electricity cost : ' + str(Cost_kwh) + ' EUR/MWh')

    for key in ['LostLoad_RampUp', 'LostLoad_2D', 'LostLoad_MinPower',
                'LostLoad_RampDown', 'LostLoad_2U', 'LostLoad_3U', 'LostLoad_MaxPower']:
        LL = results[key].values.sum()
        if LL > 0.0001 * TotalLoad:
            logging.critical('\nThere is a significant amount of lost load for ' + key + ': ' + str(
                LL) + ' MWh. The results should be checked carefully')
        elif LL > 100:
            logging.warning('\nThere is lost load for ' + key + ': ' + str(
                LL) + ' MWh. The results should be checked')

    print ('\nAggregated statistics for the considered area:')
    print ('Total consumption:' + str(TotalLoad / 1E6) + ' TWh')
    print ('Peak load:' + str(PeakLoad) + ' MW')
    print ('Net importations:' + str(NetImports / 1E6) + ' TWh')

    # Country-specific values:
    CountryData = pd.DataFrame(index=inputs['sets']['n'])

    CountryData['Demand'] = dfin['Demand']['DA'].sum(axis=0) / 1E6
    CountryData['PeakLoad'] = dfin['Demand']['DA'].max(axis=0)

    CountryData['NetImports'] = 0
    for c in CountryData.index:
        CountryData.loc[c, 'NetImports'] = get_imports(results['OutputFlow'], str(c)) / 1E6

    CountryData['LoadShedding'] = results['OutputShedLoad'].sum(axis=0) / 1E6
    CountryData['Curtailment'] = results['OutputCurtailedPower'].sum(axis=0) / 1E6
    print('\nCountry-Specific values (in TWh or in MW):')
    print(CountryData)

    # Congestion:
    Congestion = {}
    if 'OutputFlow' in results:
        for l in results['OutputFlow']:
            if l[:3] != 'RoW' and l[-3:] != 'RoW':
                Congestion[l] = np.sum(
                    (results['OutputFlow'][l] == dfin['FlowMaximum'].loc[results['OutputFlow'].index, l]) & (
                    dfin['FlowMaximum'].loc[results['OutputFlow'].index, l] > 0))
    print("\nNumber of hours of congestion on each line: ")
    import pprint
    pprint.pprint(Congestion)

    # Country-specific storage data:
    try:
        StorageData = pd.DataFrame(index=inputs['sets']['n'])
        List_tech_storage = ['HDAM', 'HPHS', 'BATS', 'BEVS', 'CAES', 'THMS']
        for c in StorageData.index:
            isstorage = pd.Series(index=inputs['units'].index)
            for u in isstorage.index:
                isstorage[u] = inputs['units'].Technology[u] in List_tech_storage
            sto_units = inputs['units'][(inputs['units'].Zone == c) & isstorage]
            StorageData.loc[c,'Storage Capacity [MWh]'] = (sto_units.Nunits*sto_units.StorageCapacity).sum()
            StorageData.loc[c,'Storage Power [MW]'] = (sto_units.Nunits*sto_units.PowerCapacity).sum()
            StorageData.loc[c,'Peak load shifting [hours]'] = StorageData.loc[c,'Storage Capacity [MWh]']/CountryData.loc[c,'PeakLoad']
            AverageStorageOutput = 0
            for u in results['OutputPower'].columns:
                if u in sto_units.index:
                    AverageStorageOutput += results['OutputPower'][u].mean()
            StorageData.loc[c,'Average daily cycle depth [%]'] = AverageStorageOutput*24/StorageData.loc[c,'Storage Capacity [MWh]']
        print('\nCountry-Specific storage data')
        print(StorageData)
    except:
        logging.error('Could compute storage data')
        StorageData = None

    # Storage errors
    try:
        List_tech_storage = ['HDAM', 'HPHS', 'BATS', 'BEVS', 'CAES', 'THMS']
        isstorage = pd.Series(index=inputs['units'].index)
        for u in isstorage.index:
            isstorage[u] = inputs['units'].Technology[u] in List_tech_storage
        sto_units = inputs['units'][isstorage]
        StorageCompare = sto_units.StorageCapacity
        #Compared to StorageProfile
#        StorageError = ((inputs['param_df']['StorageProfile']*StorageCompare).subtract(results['OutputStorageLevel'],'columns')).divide((inputs['param_df']['StorageProfile']*StorageCompare),'columns')*100
        #Compared to StorageCapacity
        StorageError = ((inputs['param_df']['StorageProfile']*StorageCompare).subtract(results['OutputStorageLevel'],'columns')).divide((StorageCompare),'columns')*100
        StorageError = StorageError.dropna(1)
        StorageError.plot(figsize=(12,6),title='Difference Between Real and Calculated Storage Levels')
    except:
        logging.error('Couldnt compute storage data')
        StorageError = None

    return {'Cost_kwh': Cost_kwh, 'TotalLoad': TotalLoad, 'PeakLoad': PeakLoad, 'NetImports': NetImports,
            'CountryData': CountryData, 'Congestion': Congestion, 'StorageData': StorageData, 'StorageError': StorageError}

def get_indicators_powerplant(inputs, results):
    """
    Function that analyses the dispa-set results at the power plant level
    Computes the number of startups, the capacity factor, etc

    :param inputs:      DispaSET inputs
    :param results:     DispaSET results
    :returns out:        Dataframe with the main power plants characteristics and the computed indicators
    """
    out = inputs['units'].loc[:, ['Nunits','PowerCapacity', 'Zone', 'Technology', 'Fuel']]

    out['startups'] = 0
    for u in out.index:
        if u in results['OutputCommitted']:
            # count the number of start-ups
            values = results['OutputCommitted'].loc[:, u].values
            diff = -(values - np.roll(values, 1))
            startups = diff > 0
            out.loc[u, 'startups'] = startups.sum()

    out['CF'] = 0
    out['Generation'] = 0
    for u in out.index:
        if u in results['OutputPower']:
            # count the number of start-ups
            out.loc[u, 'CF'] = results['OutputPower'][u].mean() / (out.loc[u, 'PowerCapacity']*out.loc[u,'Nunits'])
            out.loc[u, 'Generation'] = results['OutputPower'][u].sum()
    return out


def ds_to_df(inputs):
    """
    Function that converts the dispaset data format into a dictionary of dataframes

    :param inputs: input file
    :return: dictionary of dataframes
    """

    sets, parameters = inputs['sets'], inputs['parameters']

    # config = parameters['Config']['val']
    try:
        config = inputs['config']
        first_day = pd.datetime(config['StartDate'][0], config['StartDate'][1], config['StartDate'][2], 0)
        last_day = pd.datetime(config['StopDate'][0], config['StopDate'][1], config['StopDate'][2], 23)
        dates = pd.date_range(start=first_day, end=last_day, freq='1h')
        timeindex=True
    except:
        logging.warn('Could not find the start/stop date information in the inputs. Using an integer index')
        dates = range(1, len(sets['z']) + 1)
        timeindex=False
    if len(dates) > len(sets['h']):
        logging.error('The provided index has a length of ' + str(len(dates)) + ' while the data only comprises ' + str(
            len(sets['h'])) + ' time elements')
        sys.exit(1)
    elif len(dates) > len(sets['z']):
        logging.warn('The provided index has a length of ' + str(len(dates)) + ' while the simulation was designed for ' + str(
            len(sets['z'])) + ' time elements')
    elif len(dates) < len(sets['z']):
        logging.warn('The provided index has a length of ' + str(len(dates)) + ' while the simulation was designed for ' + str(
            len(sets['z'])) + ' time elements')

    idx = range(len(dates))

    out = {}
    out['sets'] = sets

    # Printing each parameter in a separate sheet and workbook:
    for p in parameters:
        var = parameters[p]
        dim = len(var['sets'])
        if var['sets'][-1] == 'h' and timeindex and dim > 1:
            # if len(dates) != var['val'].shape[-1]:
            #    sys.exit('The date range in the Config variable (' + str(len(dates)) + ' time steps) does not match the length of the time index (' + str(var['val'].shape[-1]) + ') for variable ' + p)
            var['firstrow'] = 5
        else:
            var['firstrow'] = 1
        if dim == 1:
            if var['sets'][0] == 'h':
                out[p] = pd.DataFrame(var['val'][idx], columns=[p], index=dates)
            else:
                out[p] = pd.DataFrame(var['val'], columns=[p], index=sets[var['sets'][0]])
        elif dim == 2:
            values = var['val']
            list_sets = [sets[var['sets'][0]], sets[var['sets'][1]]]
            if var['sets'][1] == 'h':
                out[p] = pd.DataFrame(values.transpose()[idx, :], index=dates, columns=list_sets[0])
            else:
                out[p] = pd.DataFrame(values.transpose(), index=list_sets[1], columns=list_sets[0])
        elif dim == 3:
            list_sets = [sets[var['sets'][0]], sets[var['sets'][1]], sets[var['sets'][2]]]
            values = var['val']
            values2 = np.zeros([len(list_sets[0]) * len(list_sets[1]), len(list_sets[2])])
            cols = np.zeros([2, len(list_sets[0]) * len(list_sets[1])])
            for i in range(len(list_sets[0])):
                values2[i * len(list_sets[1]):(i + 1) * len(list_sets[1]), :] = values[i, :, :]
                cols[0, i * len(list_sets[1]):(i + 1) * len(list_sets[1])] = i
                cols[1, i * len(list_sets[1]):(i + 1) * len(list_sets[1])] = range(len(list_sets[1]))

            columns = pd.MultiIndex([list_sets[0], list_sets[1]], cols)
            if var['sets'][2] == 'h':
                out[p] = pd.DataFrame(values2.transpose()[idx, :], index=dates, columns=columns)
            else:
                out[p] = pd.DataFrame(values2.transpose(), index=list_sets[2], columns=columns)
        else:
            logging.error('Only three dimensions currently supported. Parameter ' + p + ' has ' + str(dim) + ' dimensions.')
            sys.exit(1)
    return out

def CostExPost(inputs,results):
    '''
    Ex post computation of the operational costs with plotting. This allows breaking down
    the cost into its different components and check that it matches with the objective 
    function from the optimization.
    
    The cost objective function is the following:
             SystemCost(i)
             =E=
             sum(u,CostFixed(u)*Committed(u,i))
             +sum(u,CostStartUpH(u,i) + CostShutDownH(u,i))
             +sum(u,CostRampUpH(u,i) + CostRampDownH(u,i))
             +sum(u,CostVariable(u,i) * Power(u,i))
             +sum(l,PriceTransmission(l,i)*Flow(l,i))
             +sum(n,CostLoadShedding(n,i)*ShedLoad(n,i))
             +sum(chp, CostHeatSlack(chp,i) * HeatSlack(chp,i))
             +sum(chp, CostVariable(chp,i) * CHPPowerLossFactor(chp) * Heat(chp,i))
             +100E3*(sum(n,LL_MaxPower(n,i)+LL_MinPower(n,i)))
             +80E3*(sum(n,LL_2U(n,i)+LL_2D(n,i)+LL_3U(n,i)))
             +70E3*sum(u,LL_RampUp(u,i)+LL_RampDown(u,i))
             +1*sum(s,spillage(s,i))
             
    :returns: tuple with the cost components and their cumulative sums in two dataframes.
    '''
    import datetime
    
    dfin = inputs['param_df']
    timeindex = results['OutputPower'].index
    
    costs = pd.DataFrame(index=timeindex)
    
    #%% Fixed Costs:
    costs['FixedCosts'] = 0
    for u in results['OutputCommitted']:
        if u in dfin:
            costs['FixedCosts'] =+ dfin[u] * results['OutputCommited'][u]
    
            
    #%% Ramping and startup costs:
    indexinitial = timeindex[0] - datetime.timedelta(hours=1)
    powerlong = results['OutputPower'].copy()
    powerlong.loc[indexinitial,:] = 0 
    powerlong.sort_index(inplace=True)
    committedlong = results['OutputCommitted'].copy()
    for u in powerlong:
        if u in dfin['PowerInitial'].index:
            powerlong.loc[indexinitial,u] = dfin['PowerInitial'].loc[u,'PowerInitial']
            committedlong.loc[indexinitial,u] = dfin['PowerInitial'].loc[u,'PowerInitial']>0
    committedlong.sort_index(inplace=True)
            
    powerlong_shifted = powerlong.copy()
    powerlong_shifted.iloc[1:,:] = powerlong.iloc[:-1,:].values
    committedlong_shifted = committedlong.copy()
    committedlong_shifted.iloc[1:,:] = committedlong.iloc[:-1,:].values
    
    ramping = powerlong - powerlong_shifted
    startups = committedlong - committedlong_shifted
    ramping.drop([ramping.index[0]],inplace=True); startups.drop([startups.index[0]],inplace=True)
    
    CostStartUp = pd.DataFrame(index=startups.index,columns=startups.columns)
    for u in CostStartUp:
        if u in dfin['CostStartUp'].index:
            CostStartUp[u] = startups[startups>0][u].fillna(0) * dfin['CostStartUp'].loc[u,'CostStartUp']
        else:
            print('Unit ' + u + ' not found in input table CostStartUp!')
            
    CostShutDown = pd.DataFrame(index=startups.index,columns=startups.columns)
    for u in CostShutDown:
        if u in dfin['CostShutDown'].index:
            CostShutDown[u] = startups[startups<0][u].fillna(0) * dfin['CostShutDown'].loc[u,'CostShutDown']
        else:
            print('Unit ' + u + ' not found in input table CostShutDown!')
            
    CostRampUp = pd.DataFrame(index=ramping.index,columns=ramping.columns)
    for u in CostRampUp:
        if u in dfin['CostRampUp'].index:
            CostRampUp[u] = ramping[ramping>0][u].fillna(0) * dfin['CostRampUp'].loc[u,'CostRampUp']
        else:
            print('Unit ' + u + ' not found in input table CostRampUp!')
            
    CostRampDown = pd.DataFrame(index=ramping.index,columns=ramping.columns)
    for u in CostRampDown:
        if u in dfin['CostRampDown'].index:
            CostRampDown[u] = ramping[ramping<0][u].fillna(0) * dfin['CostRampDown'].loc[u,'CostRampDown']
        else:
            print('Unit ' + u + ' not found in input table CostRampDown!')
    
    costs['CostStartUp'] = CostStartUp.sum(axis=1).fillna(0)
    costs['CostShutDown'] = CostShutDown.sum(axis=1).fillna(0)
    costs['CostRampUp'] = CostRampUp.sum(axis=1).fillna(0)
    costs['CostRampDown'] = CostRampDown.sum(axis=1).fillna(0)
    
    #%% Variable cost:
    costs['CostVariable'] = (results['OutputPower'] * dfin['CostVariable']).fillna(0).sum(axis=1)
    
    #%% Transmission cost:
    costs['CostTransmission'] = (results['OutputFlow'] * dfin['PriceTransmission']).fillna(0).sum(axis=1)
    
    #%% Shedding cost:
    costs['CostLoadShedding'] = (results['OutputShedLoad'] * dfin['CostLoadShedding']).fillna(0).sum(axis=1)
    
    #%% Heating costs:
    costs['CostHeatSlack'] = (results['OutputHeatSlack'] * dfin['CostHeatSlack']).fillna(0).sum(axis=0)
    CostHeat = (results['OutputHeatSlack'] * dfin['CostHeatSlack']).fillna(0)
    CostHeat = pd.DataFrame(index=results['OutputHeat'].index,columns=results['OutputHeat'].columns)
    for u in CostHeat:
        if u in dfin['CHPPowerLossFactor'].index:
            CostHeat[u] = dfin['CostVariable'][u].fillna(0) * results['OutputHeat'][u].fillna(0) * dfin['CHPPowerLossFactor'].loc[u,'CHPPowerLossFactor']
        else:
            print('Unit ' + u + ' not found in input table CHPPowerLossFactor!')
    costs['CostHeat'] = CostHeat.sum(axis=1).fillna(0)
    
    #%% Lost loads:
    costs['LostLoad'] = 80e3* (results['LostLoad_2D'].reindex(timeindex).sum(axis=1).fillna(0) + results['LostLoad_2U'].reindex(timeindex).sum(axis=1).fillna(0) + results['LostLoad_3U'].reindex(timeindex).sum(axis=1).fillna(0))  \
                       + 100e3*(results['LostLoad_MaxPower'].reindex(timeindex).sum(axis=1).fillna(0) + results['LostLoad_MinPower'].reindex(timeindex).sum(axis=1).fillna(0)) \
                       + 70e3*(results['LostLoad_RampDown'].reindex(timeindex).sum(axis=1).fillna(0) + results['LostLoad_RampUp'].reindex(timeindex).sum(axis=1).fillna(0))
        
    #%% Spillage:
    costs['Spillage'] = 1 * results['OutputSpillage'].sum(axis=1).fillna(0)
    
    #%% Plotting
    # Drop na columns:
    costs.dropna(axis=1, how='all',inplace=True)
    # Delete all-zero columns:
    costs = costs.loc[:, (costs != 0).any(axis=0)]
    
    sumcost = costs.cumsum(axis=1)
    sumcost['OutputSystemCost'] = results['OutputSystemCost']
    
    sumcost.plot(title='Cumulative sum of the cost components')
    
    #%% Warning if significant error:
    diff = (costs.sum(axis=1) - results['OutputSystemCost']).abs()
    if diff.max() > 0.01 * results['OutputSystemCost'].max():
        logging.critical('There are significant differences between the cost computed ex post and and the cost provided by the optimization results!')
<<<<<<< HEAD
    return costs,sumcost




def get_units_operation_cost(inputs, results):
    """
    Function that computes the operation cost for each power unit at each instant of time from the DispaSET results
    Operation cost includes: CostFixed + CostStartUp + CostShutDown + CostRampUp + CostRampDown + CostVariable
    
    :param inputs:      DispaSET inputs
    :param results:     DispaSET results
    :returns out:       Dataframe with the the power units in columns and the operatopn cost at each instant in rows
    
    Main Author: @AbdullahAlawad
    """
    
    datain = ds_to_df(inputs)
    
    #DataFrame with startup times for each unit (1 for startup)
    StartUps = results['OutputCommitted'].copy()
    for u in StartUps:
        values = StartUps.loc[:, u].values
        diff = -(np.roll(values, 1) - values )
        diff[diff <= 0] = 0
        StartUps[u] = diff
    
    #DataFrame with shutdown times for each unit (1 for shutdown)
    ShutDowns = results['OutputCommitted'].copy()
    for u in ShutDowns:
        values = ShutDowns.loc[:, u].values
        diff = (np.roll(values, 1) - values )
        diff[diff <= 0] = 0
        ShutDowns[u] = diff
    
    #DataFrame with ramping up levels for each unit at each instant (0 for ramping-down & leveling out)
    RampUps = results['OutputPower'].copy()
    for u in RampUps:
        values = RampUps.loc[:, u].values
        diff = -(np.roll(values, 1) - values )
        diff[diff <= 0] = 0
        RampUps[u] = diff
    
    #DataFrame with ramping down levels for each unit at each instant (0 for ramping-up & leveling out)
    RampDowns = results['OutputPower'].copy()
    for u in RampDowns:
        values = RampDowns.loc[:, u].values
        diff = (np.roll(values, 1) - values )
        diff[diff <= 0] = 0
        RampDowns[u] = diff
    
    FiexedCost = results['OutputCommitted'].copy()
    StartUpCost = results['OutputCommitted'].copy()
    ShutDownCost = results['OutputCommitted'].copy()
    RampUpCost = results['OutputCommitted'].copy()
    RampDownCost = results['OutputCommitted'].copy()
    VariableCost = results['OutputCommitted'].copy()
    UnitOperationCost = results['OutputCommitted'].copy()
    
    OperatedUnitList = results['OutputCommitted'].columns
    for u in OperatedUnitList:
        unit_indexNo = inputs['units'].index.get_loc(u)
        FiexedCost.loc[:,[u]] = np.array(results['OutputCommitted'].loc[:,[u]])*inputs['parameters']['CostFixed']['val'][unit_indexNo]
        StartUpCost.loc[:,[u]] = np.array(StartUps.loc[:,[u]])*inputs['parameters']['CostStartUp']['val'][unit_indexNo]
        ShutDownCost.loc[:,[u]] = np.array(ShutDowns.loc[:,[u]])*inputs['parameters']['CostShutDown']['val'][unit_indexNo]
        RampUpCost.loc[:,[u]] = np.array(RampUps.loc[:,[u]])*inputs['parameters']['CostRampUp']['val'][unit_indexNo]
        RampDownCost.loc[:,[u]] = np.array(RampDowns.loc[:,[u]])*inputs['parameters']['CostRampDown']['val'][unit_indexNo]
        VariableCost.loc[:,[u]] = np.array(datain['CostVariable'].loc[:,[u]])*np.array(results['OutputPower'][u]).reshape(-1,1)
    
    UnitOperationCost = FiexedCost+StartUpCost+ShutDownCost+RampUpCost+RampDownCost+VariableCost

    return UnitOperationCost
=======
    return costs,sumcost
>>>>>>> 5e23676d
<|MERGE_RESOLUTION|>--- conflicted
+++ resolved
@@ -997,7 +997,6 @@
     diff = (costs.sum(axis=1) - results['OutputSystemCost']).abs()
     if diff.max() > 0.01 * results['OutputSystemCost'].max():
         logging.critical('There are significant differences between the cost computed ex post and and the cost provided by the optimization results!')
-<<<<<<< HEAD
     return costs,sumcost
 
 
@@ -1069,7 +1068,4 @@
     
     UnitOperationCost = FiexedCost+StartUpCost+ShutDownCost+RampUpCost+RampDownCost+VariableCost
 
-    return UnitOperationCost
-=======
-    return costs,sumcost
->>>>>>> 5e23676d
+    return UnitOperationCost