--- conflicted
+++ resolved
@@ -107,11 +107,7 @@
     return str(msg[num])
 
 
-<<<<<<< HEAD
-def get_sim_results(config, cache=None, temp_path=None, return_xarray=False, return_status=False,
-=======
 def get_sim_results(path, cache=None, temp_path=None, return_xarray=False, return_status=False,
->>>>>>> e15b32b5
                     inputs_file='Inputs.p', results_file='Results.gdx'):
     """
     This function reads the simulation environment folder once it has been solved and loads
@@ -125,10 +121,6 @@
     :returns inputs,results:    Two dictionaries with all the input and outputs
     """
 
-<<<<<<< HEAD
-    path = config['SimulationDirectory']
-=======
->>>>>>> e15b32b5
     inputfile = path + '/' + inputs_file
     resultfile = path + '/' + results_file
     if cache is not None or temp_path is not None:
