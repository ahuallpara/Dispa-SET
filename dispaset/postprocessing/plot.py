# -*- coding: utf-8 -*-

import logging
import sys

import matplotlib
import matplotlib.pyplot as plt
import numpy as np
import pandas as pd
from matplotlib.patches import Patch

from .postprocessing import get_imports, get_plot_data, filter_by_zone, filter_by_tech, filter_by_storage, \
    get_power_flow_tracing, get_EFOH, get_heat_plot_data, filter_by_heating_zone, filter_by_tech_list
from ..common import commons


def plot_dispatch(demand, plotdata, y_ax='', level=None, curtailment=None, shedload=None, shiftedload=None, rng=None,
                  alpha=None, figsize=(13, 7), ntc=None, dispatch_limits=None, storage_limits=None, ntc_limits=None):
    """
    Function that plots the dispatch data and the reservoir level as a cumulative sum

    :param demand:      Pandas Series with the demand curve
    :param plotdata:    Pandas Dataframe with the data to be plotted. Negative columns should be at the beginning.
                        Output of the function GetPlotData
    :param y_ax:        Y axis label
    :param level:       Optional pandas series/dataframe with an (dis)aggregated reservoir level for the considered zone
    :param curtailment: Optional pandas series with the value of the curtailment
    :param shedload:    Optional pandas series with the value of the shed load
    :param shiftedload: Optional pandas series with the value of the shifted load
    :param rng:         Indexes of the values to be plotted. If undefined, the first week is plotted
    :param alpha:       Alpha value for colours
    :param figsize:     Figure size in inch
    """

    import matplotlib.patches as mpatches
    import matplotlib.lines as mlines

    pd.plotting.register_matplotlib_converters()

    if rng is None:
        pdrng = plotdata.index[:min(len(plotdata) - 1, 7 * 24)]
    elif not type(rng) == type(demand.index):
        logging.error('The "rng" variable must be a pandas DatetimeIndex')
        raise ValueError()
    elif rng[0] < plotdata.index[0] or rng[0] > plotdata.index[-1] or rng[-1] < plotdata.index[0] or rng[-1] > \
            plotdata.index[-1]:
        logging.warning('Plotting range is not properly defined, considering the first simulated week')
        pdrng = plotdata.index[:min(len(plotdata) - 1, 7 * 24)]
    else:
        pdrng = rng

    # NTC plot data
    if (ntc is not None) and ('FlowIn' in plotdata) and ('FlowOut' in plotdata):
        ntc['FlowIn'], ntc['FlowOut'], ntc['ZeroLine'] = plotdata['FlowIn'], plotdata['FlowOut'], 0

    # Netting the interconnections:
    if ('FlowIn' in plotdata) and ('FlowOut' in plotdata):
        plotdata['FlowOut'], plotdata['FlowIn'] = (np.minimum(0, plotdata['FlowIn'] + plotdata['FlowOut']),
                                                   np.maximum(0, plotdata['FlowOut'] + plotdata['FlowIn']))

    # find the zero line position:
    cols = plotdata.columns.tolist()
    idx_zero = 0
    tmp = plotdata.iloc[:, idx_zero].mean()
    while tmp <= 0 and idx_zero < len(cols) - 1:
        idx_zero += 1
        tmp = plotdata.iloc[:, idx_zero].mean()

    tmp = plotdata[cols[:idx_zero]].sum(axis=1)
    sumplot_neg = pd.DataFrame()
    sumplot_neg['sum'] = tmp
    tmp2 = plotdata[cols[:idx_zero]]
    for col in tmp2:
        sumplot_neg[col] = - tmp2[col]
    sumplot_neg = sumplot_neg.cumsum(axis=1)

    sumplot_pos = plotdata[cols[idx_zero:]].cumsum(axis=1)
    sumplot_pos['zero'] = 0
    sumplot_pos = sumplot_pos[['zero'] + sumplot_pos.columns[:-1].tolist()]

    if ntc is not None:
        fig, axes = plt.subplots(nrows=3, ncols=1, sharex=True, figsize=figsize, frameon=True,  # 14 4*2
                                 gridspec_kw={'height_ratios': [2.7, .8, .8], 'hspace': 0.04})

        axes[2].plot(pdrng, ntc.loc[pdrng, 'NTCIn'].values, color='r')
        axes[2].plot(pdrng, ntc.loc[pdrng, 'NTCOut'].values, color='g')
        axes[2].set_xlim(pdrng[0], pdrng[-1])
<<<<<<< HEAD
        axes[2].fill_between(pdrng, ntc.loc[pdrng, 'NTCIn'], ntc.loc[pdrng, 'ZeroLine'], facecolor='red',
                             alpha=alpha, hatch=commons['hatches']['FlowIn'])
        axes[2].fill_between(pdrng, ntc.loc[pdrng, 'ZeroLine'], ntc.loc[pdrng, 'NTCOut'], facecolor='green',
=======
        axes[2].fill_between(pdrng, ntc.loc[pdrng, 'FlowIn'], ntc.loc[pdrng, 'ZeroLine'],
                             facecolor=commons['colors']['FlowIn'],
                             alpha=alpha, hatch=commons['hatches']['FlowIn'])
        axes[2].fill_between(pdrng, ntc.loc[pdrng, 'ZeroLine'], ntc.loc[pdrng, 'FlowOut'],
                             facecolor=commons['colors']['FlowOut'],
>>>>>>> 1cd99503
                             alpha=alpha, hatch=commons['hatches']['FlowOut'])
        axes[2].set_ylabel('NTC [GW]')
        if ntc_limits is not None:
            axes[2].set_ylim(ntc_limits[0], ntc_limits[1])
    else:
        fig, axes = plt.subplots(nrows=2, ncols=1, sharex=True, figsize=figsize, frameon=True,  # 14 4*2
                                 gridspec_kw={'height_ratios': [2.7, .8], 'hspace': 0.04})

    # Create left axis:
    axes[0].plot(pdrng, demand[pdrng], color='k')
    axes[0].set_xlim(pdrng[0], pdrng[-1])

    fig.suptitle(y_ax + ' dispatch for zone ' + demand.name)

    # Define labels, patches and colors
    labels = []
    patches = []
    colorlist = []

    # Plot reservoir levels (either separated or as one value)
    if level is not None:
        if isinstance(level, pd.DataFrame):
            cols_lvl = level.columns.tolist()
            sumplot_lev = level[cols_lvl[0:]].cumsum(axis=1)
            sumplot_lev['zero'] = 0
            sumplot_lev = sumplot_lev[['zero'] + sumplot_lev.columns[:-1].tolist()]
            for j in range(len(sumplot_lev.columns) - 1):
                col3 = sumplot_lev.columns[j]
                col4 = sumplot_lev.columns[j + 1]
                rez_color = commons['colors'][col4]
                rez_hatch = commons['hatches'][col4]
                axes[1].plot(pdrng, sumplot_lev.loc[pdrng, col4], color='k', alpha=alpha, linestyle=':')
                axes[1].fill_between(pdrng, sumplot_lev.loc[pdrng, col3], sumplot_lev.loc[pdrng, col4],
                                     facecolor=rez_color, alpha=0.3)
                labels.append(col4)
                patches.append(mpatches.Patch(facecolor=rez_color, alpha=0.3, label=col4))
                colorlist.append(rez_color)
        elif isinstance(level, pd.Series):
            # Create lower axis:
            axes[1].plot(pdrng, level[pdrng], color='k', alpha=alpha, linestyle=':')
            axes[1].fill_between(pdrng, 0, level[pdrng], facecolor=commons['colors']['WAT'], alpha=.3)
        axes[1].set_ylabel('Level [GWh]')
        axes[1].yaxis.label.set_fontsize(12)
        line_SOC = mlines.Line2D([], [], color='black', alpha=alpha, label='Reservoir', linestyle=':')
        if storage_limits is not None:
            axes[1].set_ylim(storage_limits[0], storage_limits[1])

    # Plot negative values:
    for j in range(idx_zero):
        col1 = sumplot_neg.columns[j]
        col2 = sumplot_neg.columns[j + 1]
        color = commons['colors'][col2]
        hatch = commons['hatches'][col2]
        axes[0].fill_between(pdrng, sumplot_neg.loc[pdrng, col1], sumplot_neg.loc[pdrng, col2], facecolor=color,
                             alpha=alpha, hatch=hatch)
        if col2 not in labels:
            labels.append(col2)
            patches.append(mpatches.Patch(facecolor=color, alpha=alpha, hatch=hatch, label=col2))
            colorlist.append(color)

    # Plot Positive values:
    for j in range(len(sumplot_pos.columns) - 1):
        col1 = sumplot_pos.columns[j]
        col2 = sumplot_pos.columns[j + 1]
        color = commons['colors'][col2]
        hatch = commons['hatches'][col2]
        axes[0].fill_between(pdrng, sumplot_pos.loc[pdrng, col1], sumplot_pos.loc[pdrng, col2], facecolor=color,
                             alpha=alpha,
                             hatch=hatch)
        labels.append(col2)
        patches.append(mpatches.Patch(facecolor=color, alpha=alpha, hatch=hatch, label=col2))
        colorlist.append(color)

    # Plot curtailment:
    if isinstance(curtailment, pd.Series):
        if not curtailment.index.equals(demand.index):
            logging.error('The curtailment time series must have the same index as the demand')
            sys.exit(1)
        axes[0].fill_between(pdrng, sumplot_neg.loc[pdrng, 'sum'] - curtailment[pdrng], sumplot_neg.loc[pdrng, 'sum'],
                             facecolor=commons['colors']['curtailment'])
        labels.append('Curtailment')
        patches.append(mpatches.Patch(facecolor=commons['colors']['curtailment'], label='Curtailment'))

    axes[0].set_ylabel(y_ax + ' [GW]')
    axes[0].yaxis.label.set_fontsize(12)
    if dispatch_limits is not None:
        axes[0].set_ylim(dispatch_limits[0], dispatch_limits[1])

    load_change = pd.Series(0, index=demand.index)
    load_changed = False
    if isinstance(shedload, pd.Series):
        if not shedload.index.equals(demand.index):
            logging.critical('The shedload time series must have the same index as the demand')
            sys.exit(1)
        load_change += -shedload
        load_changed = True
    if isinstance(shiftedload, pd.Series):
        if not shiftedload.index.equals(demand.index):
            logging.critical('The shiftedload time series must have the same index as the demand')
            sys.exit(1)
        load_change += -shiftedload
        load_changed = True
    reduced_demand = demand + load_change
    axes[0].plot(pdrng, reduced_demand[pdrng], color='k', alpha=alpha, linestyle='dashed')
    line_shedload = mlines.Line2D([], [], color='black', alpha=alpha, label='New load', linestyle='dashed')

    line_demand = mlines.Line2D([], [], color='black', label='Load')
    # plt.legend(handles=[line_demand] + patches[::-1], loc=4)

    if not load_changed and level is None:
        plt.legend(handles=[line_demand] + patches[::-1], loc=4, bbox_to_anchor=(1.2, 0.5))
    elif not load_changed:
        plt.legend(handles=[line_demand] + [line_SOC] + patches[::-1], loc=4, bbox_to_anchor=(1.2, 0.5))
    elif level is None:
        plt.legend(handles=[line_demand] + [line_shedload] + patches[::-1], loc=4, bbox_to_anchor=(1.2, 0.5))
        axes[0].fill_between(demand.index, demand, reduced_demand, facecolor="none", hatch="X", edgecolor="k",
                             linestyle='dashed')
    else:
        plt.legend(title='Dispatch for ' + demand.name, handles=[line_demand] + [line_shedload] + [line_SOC] +
                                                                patches[::-1], loc=4, bbox_to_anchor=(1.2, 0.5))
        axes[0].fill_between(demand.index, demand, reduced_demand, facecolor="none", hatch="X", edgecolor="k",
                             linestyle='dashed')

    plt.subplots_adjust(right=0.8)
    plt.show()


def plot_rug(df_series, on_off=False, cmap='Greys', fig_title='', normalized=False):
    """
    Create multiaxis rug plot from pandas Dataframe

    :param df_series:    2D pandas with timed index (pd.DataFrame)
    :param on_off:       if True all points that are above 0 will be plotted as one color. If False all
                         values will be colored based on their value. (bool)
    :param cmap:         palette name (from colorbrewer, matplotlib etc.) (str)
    :param fig_title:    Figure title (str)
    :param normalized:   if True, all series colormaps will be normalized based on the maximum value
                         of the dataframe (bool)
    :return plot:

    Function copied from enlopy v0.1 www.github.com/kavvkon/enlopy. Install with `pip install enlopy` for latest version
    """

    def format_axis(iax):
        # Formatting: remove all lines (not so elegant)
        for spine in ['top', 'right', 'left', 'bottom']:
            iax.axes.spines[spine].set_visible(False)
        # iax.xaxis.set_ticks_position('none')
        iax.yaxis.set_ticks_position('none')
        iax.get_yaxis().set_ticks([])
        iax.yaxis.set_label_coords(-.05, -.1)

    def flag_operation(v):
        if np.isnan(v) or v == 0:
            return False
        else:
            return True

    # check if Series or dataframe
    if isinstance(df_series, pd.DataFrame):
        rows = len(df_series.columns)
    elif isinstance(df_series, pd.Series):
        df_series = df_series.to_frame()
        rows = 1
    else:
        raise ValueError("Has to be either Series or Dataframe")
    if len(df_series) < 1:
        raise ValueError("Has to be non empty Series or Dataframe")

    max_color = np.nanmax(df_series.values)
    min_color = np.nanmin(df_series.values)

    __, axes = plt.subplots(nrows=rows, ncols=1, sharex=True,
                            figsize=(16, 0.25 * rows), squeeze=False,
                            frameon=True, gridspec_kw={'hspace': 0.15})

    for (item, iseries), iax in zip(df_series.iteritems(), axes.ravel()):
        format_axis(iax)
        iax.set_ylabel(str(item)[:30], rotation='horizontal',
                       rotation_mode='anchor',
                       horizontalalignment='right', x=-0.01)
        x = iseries.index

        if iseries.sum() > 0:  # if series is not empty
            if on_off:
                i_on_off = iseries.apply(flag_operation).replace(False, np.nan)
                i_on_off.plot(ax=iax, style='|', lw=.7, cmap=cmap)
            else:
                y = np.ones(len(iseries))
                # Define (truncated) colormap:
                if not normalized:  # Replace max_color (frame) with series max
                    max_color = np.nanmax(iseries.values)
                    min_color = np.nanmin(iseries.values)
                # Hack to plot max color when all series are equal
                if np.isclose(min_color, max_color):
                    min_color = min_color * 0.99

                iax.scatter(x, y,
                            marker='|', s=100,
                            c=iseries.values,
                            vmin=min_color,
                            vmax=max_color,
                            cmap=cmap)

    axes.ravel()[0].set_title(fig_title)
    axes.ravel()[-1].spines['bottom'].set_visible(True)
    axes.ravel()[-1].set_xlim(np.min(x), np.max(x))
    plt.show()


def plot_energy_zone_fuel(inputs, results, PPindicators):
    """
    Plots the generation for each zone, disaggregated by fuel type

    :param inputs:          Dictionary with the inputs of the model
    :param results:         Dictionary with the outputs of the model (output of the function GetResults)
    :param PPindicators:    Por powerplant statistics (output of the function get_indicators_powerplant)
    """
    fuels = PPindicators[[u in [x for x in commons['Technologies'] if x not in commons['tech_heat'] +
                                commons['tech_p2ht'] + commons['tech_thermal_storage']]
                          for u in PPindicators['Technology']]].Fuel.unique()
    zones = PPindicators.Zone.unique()
    GenPerZone = pd.DataFrame(index=zones, columns=fuels)

    # First make sure that all fuels are present. If not, initialize an empty series
    for f in commons['Fuels'] + ['FlowIn']:
        if f not in GenPerZone:
            GenPerZone[f] = 0

    # Assign generation
    power_consumption = pd.DataFrame(index=results['OutputPowerConsumption'].index)
    storage_input = pd.DataFrame(index=results['OutputPower'].index)
    for z in zones:
        for f in fuels:
            tmp = PPindicators[(PPindicators.Fuel == f) & (PPindicators.Zone == z)]
            GenPerZone.loc[z, f] = tmp.Generation.sum()
        NetImports = get_imports(results['OutputFlow'], z)
        if NetImports > 0:
            GenPerZone.loc[z, 'FlowIn'] = NetImports
        if filter_by_zone(results['OutputPowerConsumption'], inputs, z).empty:
            power_consumption.loc[:, z] = 0
        else:
            power_consumption.loc[:, z] = filter_by_zone(results['OutputPowerConsumption'], inputs, z).sum(axis=1)
        if filter_by_zone(filter_by_tech_list(results['OutputStorageInput'], inputs, commons['tech_storage']), inputs,
                          z).empty:
            storage_input.loc[:, z] = 0
        else:
            storage_input.loc[:, z] = filter_by_zone(filter_by_tech_list(results['OutputStorageInput'], inputs,
                                                                         commons['tech_storage']),
                                                     inputs, z).sum(axis=1)

    cols = [col for col in commons['MeritOrder'] if col in GenPerZone]
    GenPerZone = GenPerZone[cols] / 1E6
    GenPerZone.sort_index(inplace=True)
    colors = [commons['colors'][tech] for tech in GenPerZone.columns]
    ax = GenPerZone.plot(kind="bar", figsize=(12, 8), stacked=True, color=colors, alpha=0.8, legend='reverse',
                         title='Generation per zone (the horizontal lines indicate the demand [black], storage input '
                               '[green] & power consumption [blue])')
    ax.set_ylabel('Generation [TWh]')
    demand = inputs['param_df']['Demand']['DA'].sum() / 1E6
    demand.sort_index(inplace=True)
    power_consumption = power_consumption.sum() / 1E6
    power_consumption.sort_index(inplace=True)
    storage_input = storage_input.sum() / 1e6
    storage_input.sort_index(inplace=True)

    # Needs to be plotted in this order so that black line is always on top
    ax.barh(power_consumption + storage_input + demand, left=ax.get_xticks() - 0.4,
            width=[0.8] * len(power_consumption),
            height=ax.get_ylim()[1] * 0.005, linewidth=2, color='b')
    ax.barh(storage_input + demand, left=ax.get_xticks() - 0.4, width=[0.8] * len(storage_input),
            height=ax.get_ylim()[1] * 0.005, linewidth=2, color='g')
    ax.barh(demand, left=ax.get_xticks() - 0.4, width=[0.8] * len(demand), height=ax.get_ylim()[1] * 0.005, linewidth=2,
            color='k')

    ZonePosition = GenPerZone.copy()
    ZonePosition['ShedLoad'] = results['OutputShedLoad'].sum() / 1E6
    ShedLoad = ZonePosition.loc[:, 'ShedLoad']
    ax.bar(range(0, ShedLoad.index.size), ShedLoad.values, bottom=GenPerZone.sum(axis=1).values,
           edgecolor='black', hatch='X', color='w', width=[0.4])

    curtailed_power = -results['OutputCurtailedPower'].sum() / 1E6
    curtailed_power.sort_index(inplace=True)
    ax.bar(range(0, curtailed_power.index.size), curtailed_power.values, color='r', width=[0.5])
    ax.plot([-1, curtailed_power.index.size + 1], [0, 0], color='k')

    handles, labels = ax.get_legend_handles_labels()  # get the handles
    ax.legend(reversed(handles), reversed(labels), loc=4, bbox_to_anchor=(1.15, 0.25))
    plt.show()

    # Generation share plot
    GenPerZone_prct = GenPerZone.div(ZonePosition.sum(axis=1), axis=0)
    ShedLoad = ZonePosition.loc[:, 'ShedLoad'] / ZonePosition.sum(axis=1)
    demand_prct = demand / ZonePosition.sum(axis=1)
    power_consumption_prct = (demand + power_consumption) / ZonePosition.sum(axis=1)
    colors2 = [commons['colors'][tech] for tech in GenPerZone_prct.columns]

    ax2 = GenPerZone_prct.plot(kind="bar", figsize=(12, 8), stacked=True, color=colors2, alpha=0.8, legend='reverse',
                               title='Generation share per zone (the horizontal lines indicate the demand)')
    ax2.set_ylabel('Generation share [%]')
    ax2.bar(range(0, ShedLoad.index.size), ShedLoad.values, bottom=GenPerZone_prct.sum(axis=1).values,
            edgecolor='black', hatch='X', color='w', width=[0.4])
    ax2.barh(power_consumption_prct, left=ax2.get_xticks() - 0.4, width=[0.8] * len(power_consumption_prct),
             height=ax2.get_ylim()[1] * 0.005, linewidth=2, color='b')
    ax2.barh(demand_prct, left=ax2.get_xticks() - 0.4, width=[0.8] * len(demand_prct), height=ax2.get_ylim()[1] * 0.005,
             linewidth=2, color='k')
    handles, labels = ax2.get_legend_handles_labels()  # get the handles
    ax2.legend(reversed(handles), reversed(labels), loc=4, bbox_to_anchor=(1.14, 0.25))
    plt.show()

    # Heat generation bar chart
    fuels_heat = PPindicators[[u in [x for x in commons['Technologies']]
                               for u in PPindicators['Technology']]].Fuel.unique()
    zones_heat = PPindicators['Zone_th'].unique()
    zones_heat = np.array([i for i in zones_heat if i])

    if zones_heat.size != 0 and fuels_heat.size != 0:
        HeatPerZone_th = pd.DataFrame(index=zones_heat, columns=fuels_heat)
        for fuel in commons['Fuels']:
            if fuel not in HeatPerZone_th:
                HeatPerZone_th[fuel] = 0

        heat_storage_input = pd.DataFrame(index=results['OutputStorageInput'].index)
        for z in zones_heat:
            for f in fuels_heat:
                tmp = PPindicators[(PPindicators.Fuel == f) & (PPindicators.Zone_th == z)]
                HeatPerZone_th.loc[z, f] = tmp.HeatGeneration.sum()
            # HeatSlack = results['OutputHeatSlack'].loc[:,z].sum()
            # if HeatSlack > 0:
            #     HeatPerZone_th.loc[z, 'HeatSlack'] = HeatSlack
            z = str(z)
            if filter_by_heating_zone(filter_by_tech_list(results['OutputStorageInput'], inputs,
                                                          commons['tech_thermal_storage']), inputs, z).empty:
                heat_storage_input.loc[:, z] = 0
            else:
                heat_storage_input.loc[:, z] = filter_by_heating_zone(
                    filter_by_tech_list(results['OutputStorageInput'], inputs,
                                        commons['tech_thermal_storage']), inputs, z).sum(axis=1)

        heat_storage_input = heat_storage_input.sum() / 1e6
        heat_storage_input.sort_index(inplace=True)

        cols_heat = [col for col in commons['MeritOrderHeat'] if col in HeatPerZone_th]
        HeatPerZone_th = HeatPerZone_th[cols_heat] / 1e6
        HeatPerZone_th.sort_index(inplace=True)
        colors = [commons['colors'][tech] for tech in HeatPerZone_th.columns]
        ax = HeatPerZone_th.plot(kind="bar", figsize=(12, 8), stacked=True, color=colors, alpha=0.8, legend='reverse',
                                 title='Heat generation per heating zone (the horizontal lines indicate the demand '
                                       '[black] & storage input [green])')
        ax.set_ylabel('Generation [TWh]')

        # Check for heat slack and plot it
        Slack = results['OutputHeatSlack'].sum() / 1e6
        Slack = Slack.reindex(inputs['sets']['n_th']).fillna(0)
        Slack.sort_index(inplace=True)
        ax.bar(range(0, Slack.index.size), Slack.values, bottom=HeatPerZone_th.sum(axis=1).values,
               edgecolor='black', hatch='X', color='#943126ff', width=[0.4])

        # Identify heat demand and plot it
        demand = inputs['param_df']['HeatDemand'].sum() / 1E6
        demand.sort_index(inplace=True)
        ax.barh(demand + heat_storage_input, left=ax.get_xticks() - 0.4, width=[0.8] * len(heat_storage_input),
                height=ax.get_ylim()[1] * 0.005, linewidth=2, color='g')
        ax.barh(demand, left=ax.get_xticks() - 0.4, width=[0.8] * len(demand), height=ax.get_ylim()[1] * 0.005,
                linewidth=2, color='k')

        handles, labels = ax.get_legend_handles_labels()  # get the handles
        handles.append(Patch(facecolor='#943126ff', hatch='X'))
        labels.append('HeatSlack')
        ax.legend(reversed(handles), reversed(labels), loc=4, bbox_to_anchor=(1.14, 0.25))
        plt.show()

        return GenPerZone, HeatPerZone_th
    else:
        return GenPerZone


def plot_zone_capacities(inputs, results, plot=True):
    """
    Plots the installed capacity for each zone, disaggregated by fuel type

    :param inputs:          Dictionary with the inputs of the model
    :param results:         Dictionary with the results of the model (output of the function GetResults)
    :param plot:            Bool param to turn the plotting on/off
    """

    units = inputs['units'][[u in [x for x in commons['Technologies'] if x not in commons['tech_heat'] +
                                   commons['tech_p2ht']] for u in inputs['units']['Technology']]]
    units_heat = inputs['units'][[u in [x for x in commons['Technologies'] if x in commons['tech_heat'] +
                                        commons['tech_p2ht'] + commons['tech_thermal_storage']]
                                  for u in inputs['units']['Technology']]]
    units_chp = inputs['units'][[x.lower() in commons['types_CHP'] for x in inputs['units']['CHPType']]]

    power_consumption = pd.DataFrame(index=results['OutputPowerConsumption'].index)
    for z in inputs['sets']['n']:
        if filter_by_zone(results['OutputPowerConsumption'], inputs, z).empty:
            power_consumption.loc[:, z] = 0
        else:
            power_consumption.loc[:, z] = filter_by_zone(results['OutputPowerConsumption'], inputs, z).sum(axis=1)

    for u in units_chp.index:
        PowerCapacity = units_chp.loc[u, 'PowerCapacity']

        if units_chp.loc[u, 'CHPType'].lower() == 'p2h':
            PurePowerCapacity = PowerCapacity
        else:
            # If maximum heat is not defined, then it is defined as the intersection between two lines
            if pd.isnull(units_chp.loc[u, 'CHPMaxHeat']):
                MaxHeat = PowerCapacity / units_chp.loc[u, 'CHPPowerToHeat']
                units_chp.loc[u, 'CHPMaxHeat'] = 'inf'
            else:
                MaxHeat = units_chp.loc[u, 'CHPMaxHeat']
            PurePowerCapacity = PowerCapacity + units_chp.loc[u, 'CHPPowerLossFactor'] * MaxHeat
        units.loc[u, 'PowerCapacity'] = PurePowerCapacity
        units_chp.loc[u, 'PowerCapacity'] = MaxHeat

    # units_heat = units_heat.append(units_chp)
    units_heat = pd.concat([units_heat, units_chp])

    ZoneFuels = {}
    ZoneFuelsHT = {}
    for u in units.index:
        ZoneFuels[(units.Zone[u], units.Fuel[u])] = (units.Zone[u], units.Fuel[u])
    for u in units_heat.index:
        ZoneFuelsHT[(units_heat.Zone_th[u], units_heat.Fuel[u])] = (units_heat.Zone_th[u], units_heat.Fuel[u])

    PowerCapacity = pd.DataFrame(columns=inputs['sets']['f'], index=inputs['sets']['n'])
    StorageCapacity = pd.DataFrame(columns=inputs['sets']['f'], index=inputs['sets']['n'])
    HeatCapacity = pd.DataFrame(columns=inputs['sets']['f'], index=inputs['sets']['n_th'])
    for n, f in ZoneFuels:
        idx = ((units.Zone == n) & (units.Fuel == f))
        PowerCapacity.loc[n, f] = (units.PowerCapacity[idx] * units.Nunits[idx]).sum()
        StorageCapacity.loc[n, f] = (units.StorageCapacity[idx] * units.Nunits[idx]).sum()

    for n_th, f in ZoneFuelsHT:
        idx = ((units_heat.Zone_th == n_th) & (units_heat.Fuel == f))
        units_heat.COP.fillna(1, inplace=True)
        HeatCapacity.loc[n_th, f] = (units_heat.PowerCapacity[idx] * units_heat.Nunits[idx] * units_heat.COP[idx]).sum()

    cols = [col for col in commons['MeritOrder'] if col in PowerCapacity]
    PowerCapacity = PowerCapacity[cols]
    PowerCapacity.sort_index(inplace=True)
    if plot:
        colors = [commons['colors'][tech] for tech in PowerCapacity.columns]
        ax = PowerCapacity.plot(kind="bar", figsize=(12, 8), stacked=True, color=colors, alpha=0.8, legend='reverse',
                                title='Installed capacity per zone (the horizontal lines indicate the peak demand '
                                      '[black] & peak power consumption [blue])')
        ax.set_ylabel('Capacity [MW]')
        demand = inputs['param_df']['Demand']['DA'].max()
        demand.sort_index(inplace=True)
        power_consumption = power_consumption.max()
        power_consumption.sort_index(inplace=True)

        # Needs to be plotted in this order so that black line is always on top
        ax.barh(power_consumption + demand, left=ax.get_xticks() - 0.4, width=[0.8] * len(power_consumption),
                height=ax.get_ylim()[1] * 0.005, linewidth=2, color='b')
        ax.barh(demand, left=ax.get_xticks() - 0.4, width=[0.8] * len(demand), height=ax.get_ylim()[1] * 0.005,
                linewidth=2, color='k')

        # ax.barh(demand, left=ax.get_xticks() - 0.4, width=[0.8] * len(demand), height=ax.get_ylim()[1] * 0.005,
        #         linewidth=2, color='k')
    plt.show()

    cols_heat = [col for col in commons['MeritOrderHeat'] if col in HeatCapacity]
    HeatCapacity = HeatCapacity[cols_heat]
    HeatCapacity.sort_index(inplace=True)
    if len(HeatCapacity) > 0 and plot:
        colors = [commons['colors'][tech] for tech in HeatCapacity.columns]
        ax = HeatCapacity.plot(kind="bar", figsize=(12, 8), stacked=True, color=colors, alpha=0.8, legend='reverse',
                               title='Installed heat capacity per zone ' +
                                     '(the horizontal lines indicate the peak heating demand)')
        ax.set_ylabel('Capacity [MW]')
        demand = inputs['param_df']['HeatDemand'].max()
        demand.sort_index(inplace=True)
        ax.barh(demand, left=ax.get_xticks() - 0.4, width=[0.8] * len(demand), height=ax.get_ylim()[1] * 0.005,
                linewidth=2,
                color='k')
        plt.show()

    return {'PowerCapacity': PowerCapacity, 'StorageCapacity': StorageCapacity, 'HeatCapacity': HeatCapacity}


def plot_zone(inputs, results, z='', z_th=None, rng=None, rug_plot=True, dispatch_limits=None, storage_limits=None,
              ntc_limits=None):
    """
    Generates plots from the dispa-SET results for one specific zone

    :param inputs:      DispaSET inputs
    :param results:     DispaSET results
    :param z:           Considered zone (e.g. 'BE')
    :param z_th:        Considered thermal zone (e.g. 'BE_th')
    :param rng:         Date range to be considered in the plot
    :param rug_plot:    Rug plot on/off
    """
    if z == '':
        Nzones = len(inputs['sets']['n'])
        z = inputs['sets']['n'][np.random.randint(Nzones)]
        print('Randomly selected zone for the detailed analysis: ' + z)
    elif z not in inputs['sets']['n']:
        logging.critical('Zone ' + z + ' is not in the results')
        Nzones = len(inputs['sets']['n'])
        z = inputs['sets']['n'][np.random.randint(Nzones)]
        logging.critical('Randomly selected zone: ' + z)

    plotdata = get_plot_data(inputs, results, z) / 1000  # GW

    aggregation = False
    if 'OutputStorageLevel' in results:
        lev = filter_by_zone(results['OutputStorageLevel'], inputs, z)
        lev = lev * inputs['units']['StorageCapacity'].loc[lev.columns] * inputs['units']['Nunits'].loc[
            lev.columns] * inputs['param_df']['AvailabilityFactor'].loc[:, lev.columns] / 1e3  # GWh of storage
        # for col in lev.columns:
        #     if 'BEVS' in col:
        #         lev[col] = lev[col] * inputs['param_df']['AvailabilityFactor'][col]
        level = filter_by_storage(lev, inputs, StorageSubset='s')
        levels = pd.DataFrame(index=results['OutputStorageLevel'].index, columns=inputs['sets']['t'])
        for t in commons['tech_storage']:
            temp = filter_by_tech(level, inputs, t)
            levels[t] = temp.sum(axis=1)
        levels.dropna(axis=1, inplace=True)
        for col in levels.columns:
            if levels[col].max() == 0 and levels[col].min() == 0:
                del levels[col]

        lev_heat = filter_by_heating_zone(results['OutputStorageLevel'], inputs, z_th)
        lev_heat = lev_heat * inputs['units']['StorageCapacity'].loc[lev_heat.columns] * inputs['units']['Nunits'].loc[
            lev_heat.columns] / 1e3  # GWh of storage
        # Filter storage levels for thermal storage
        level_heat = filter_by_storage(lev_heat, inputs, StorageSubset='thms')
        levels_heat = pd.DataFrame(index=results['OutputStorageLevel'].index, columns=inputs['sets']['t'])
        for t in commons['tech_thermal_storage']:
            temp = filter_by_tech(level_heat, inputs, t)
            levels_heat[t] = temp.sum(axis=1)
        levels_heat.dropna(axis=1, inplace=True)

        for col in levels_heat.columns:
            if levels_heat[col].max() == 0 and levels_heat[col].min() == 0:
                del levels_heat[col]

        if aggregation is True:
            level = level.sum(axis=1)
            level_heat = level_heat.sum(axis=1)
        else:
            level = levels
            level_heat = levels_heat
    else:
        level = pd.Series(0, index=results['OutputPower'].index)
        level_heat = pd.Series(0, index=results['OutputPower'].index)

    if 'OutputPowerConsumption' in results:
        demand_p2h = filter_by_zone(results['OutputPowerConsumption'], inputs, z) / 1000  # GW
        demand_p2h = demand_p2h.sum(axis=1)
    else:
        demand_p2h = pd.Series(0, index=results['OutputPower'].index)
    if ('Flex', z) in inputs['param_df']['Demand']:
        demand_flex = inputs['param_df']['Demand'][('Flex', z)] / 1000
    else:
        demand_flex = pd.Series(0, index=results['OutputPower'].index)

    demand_da = inputs['param_df']['Demand'][('DA', z)] / 1000  # GW
    demand = pd.DataFrame(demand_da + demand_p2h + demand_flex, columns=[('DA', z)])
    demand = demand[('DA', z)]

    sum_generation = plotdata.sum(axis=1)
    # if 'OutputShedLoad' in results:
    if 'OutputShedLoad' in results and z in results['OutputShedLoad']:
        shed_load = results['OutputShedLoad'][z] / 1000  # GW
        shed_load = pd.Series(shed_load, index=demand.index).fillna(0)
    else:
        shed_load = pd.Series(0, index=demand.index) / 1000  # GW
    if 'OutputDemandModulation' in results and z in results['OutputDemandModulation']:
        shifted_load = -results['OutputDemandModulation'][z] / 1000  # GW
        shifted_load = pd.Series(shifted_load, index=demand.index).fillna(0)
    else:
        shifted_load = pd.Series(0, index=demand.index) / 1000  # GW
    diff = (sum_generation - demand + shifted_load + shed_load).abs()

    if diff.max() > 0.01 * demand.max():
        logging.critical('There is up to ' + str(
            diff.max() / demand.max() * 100) + '% difference in the instantaneous energy balance of zone ' + z)

    if 'OutputCurtailedPower' in results and z in results['OutputCurtailedPower']:
        curtailment = results['OutputCurtailedPower'][z] / 1000  # GW
    else:
        curtailment = None

    # Assign NTC
    ntc = pd.DataFrame(0, columns=['NTCIn', 'NTCOut'], index=plotdata.index)
    for col in inputs['param_df']['FlowMaximum']:
        from_node, to_node = col.split('->')
        if to_node.strip() == z:
            ntc['NTCIn'] = ntc['NTCIn'] + inputs['param_df']['FlowMaximum'][col]
        if from_node.strip() == z:
            ntc['NTCOut'] = ntc['NTCOut'] - inputs['param_df']['FlowMaximum'][col]
    ntc = ntc / 1e3  # GW
    ntc = ntc.loc[:, (ntc != 0).any(axis=0)]

    # Plot power dispatch
    demand.rename(z, inplace=True)
    if ntc.empty:
        plot_dispatch(demand, plotdata, y_ax='Power', level=level, curtailment=curtailment, shedload=shed_load,
<<<<<<< HEAD
                      shiftedload=shifted_load, rng=rng, alpha=0.5)
    else:
        plot_dispatch(demand, plotdata, y_ax='Power', level=level, curtailment=curtailment, shedload=shed_load,
                      shiftedload=shifted_load, ntc=ntc, rng=rng, alpha=0.5)
=======
                      shiftedload=shifted_load, rng=rng, alpha=0.5, dispatch_limits=dispatch_limits,
                      storage_limits=storage_limits)
    else:
        plot_dispatch(demand, plotdata, y_ax='Power', level=level, curtailment=curtailment, shedload=shed_load,
                      shiftedload=shifted_load, ntc=ntc, rng=rng, alpha=0.5, dispatch_limits=dispatch_limits,
                      storage_limits=storage_limits, ntc_limits=ntc_limits)
>>>>>>> 1cd99503

    # Plot heat dispatch
    Nzones_th = len(inputs['sets']['n_th'])
    if Nzones_th > 0 and (z_th is None or (z_th not in inputs['sets']['n_th'])):
        z_th = inputs['sets']['n_th'][np.random.randint(Nzones_th)]
        logging.info('Randomly selected thermal zone: ' + z_th)

    if Nzones_th > 0:
        heat_demand = inputs['param_df']['HeatDemand'][z_th] / 1000
        heat_demand = pd.DataFrame(heat_demand, columns=[z_th])
        heat_demand = heat_demand[z_th]
        heat_plotdata = get_heat_plot_data(inputs, results, z_th) / 1000

        if 'OutputCurtailedHeat' in results and z_th in results['OutputCurtailedHeat']:
            heat_curtailment = results['OutputCurtailedHeat'][z_th] / 1000  # GW
        else:
            heat_curtailment = None

        plot_dispatch(heat_demand, heat_plotdata, y_ax='Heat', level=level_heat, curtailment=heat_curtailment, rng=rng,
                      alpha=0.5)

    # Generation plot:
    if rug_plot:
        ZoneGeneration = filter_by_zone(results['OutputPower'], inputs, z)
        try:
            import enlopy as el  # try to get latest version
            el.plot_rug(ZoneGeneration, on_off=False, cmap='gist_heat_r', fig_title=z)
        except ImportError:
            plot_rug(ZoneGeneration, on_off=False, cmap='gist_heat_r', fig_title=z)

    return True


def storage_levels(inputs, results):
    """
    Reads the DispaSET results and provides the difference between the minimum storage profile and the computed storage
    profile

    :param inputs:      DispaSET inputs
    :param results:     DispaSET results
    """
    isstorage = pd.Series(index=inputs['units'].index)
    for u in isstorage.index:
        isstorage[u] = inputs['units'].Technology[u] in commons['tech_storage']
    sto_units = inputs['units'][isstorage]
    results['OutputStorageLevel'].plot(figsize=(12, 6), title='Storage levels')
    StorageError = ((inputs['param_df']['StorageProfile'] * sto_units.StorageCapacity).subtract(
        results['OutputStorageLevel'], 'columns')).divide(sto_units.StorageCapacity, 'columns') * (-100)
    StorageError = StorageError.dropna(1)
    if not StorageError.empty:
        ax = StorageError.plot(figsize=(12, 6),
                               title='Difference between the calculated storage Levels and the (imposed) minimum level')
        ax.set_ylabel('%')

    return True


# TODO this function should be generalized
def plot_storage_levels(inputs, results, z):
    """
    This function plots the reservoir levels profiles during the year
    #TODO: Check this function and decide if necessary
    :param inputs:      Dispa-SET inputs
    :param results:     Dispa-SET results
    :param z:           zone considered
    """
    BATS_unit = [u for u in inputs['units'].index if
                 (inputs['units'].loc[u, 'Zone'] == z and inputs['units'].loc[u, 'Technology'] == 'BATS')]
    H2_unit = [u for u in inputs['units'].index if
               inputs['units'].loc[u, 'Zone'] == z and inputs['units'].loc[u, 'Technology'] == 'P2GS']
    HDAM_unit = [u for u in inputs['units'].index if
                 inputs['units'].loc[u, 'Zone'] == z and inputs['units'].loc[u, 'Technology'] == 'HDAM']

    BATS_level = results['OutputStorageLevel'][BATS_unit]
    H2_level = results['OutputStorageLevel'][H2_unit]
    HDAM_level = results['OutputStorageLevel'][HDAM_unit]

    # plot
    index_plot = np.arange(len(BATS_level.index))
    plt.rcParams.update({'font.size': 10})
    fig, (ax, ax1, ax2) = plt.subplots(3, 1, sharex=True)

    ax.fill_between(index_plot, 0, BATS_level.iloc[:, 0], color='#41A317ff')
    ax.set_ylabel('SOC - BATS [%]')
    ax.set_xlim(0, len(index_plot))

    ax1.fill_between(index_plot, 0, H2_level.iloc[:, 0], color='#A0522D')
    ax1.set_ylabel('SOC - H2[%]')

    ax2.fill_between(index_plot, 0, HDAM_level.iloc[:, 0], color='#00a0e1ff')
    ax2.set_ylabel('SOC - HDAM [%]')
    month_num = [360, 1056, 1800, 2544, 3264, 4008, 4728, 5472, 6216, 6936, 7680, 8400]
    month_name = ['Jan', 'Feb', 'Mar', 'Apr', 'May', 'Jun', 'Jul',
                  'Aug', 'Sep', 'Oct', 'Nov', 'Dec']
    ax2.set_xticks(month_num)
    ax2.set_xticklabels(month_name)
    plt.show()
    return True


def plot_EFOH(inputs, results):
    """
    This function plots the equivalent full load operating hours of the electrolysers, together with the marginal price
    #TODO: Check this function and decide if necessary
    :param inputs:      Dispa-SET inputs
    :param results:     Dispa-SET results
    """
    EFOH = {}
    for i, s in enumerate(list(inputs.keys())):  # TODO something with scenarios should be dropped
        EFOH[i] = get_EFOH(inputs[s], results[s])
        EFOH[i] = EFOH[i].sort_values(by=['EFOH'], ascending=False)

    ind = np.arange(len(EFOH[0].index))
    labels = list(EFOH[0].index)
    for count, i in enumerate(labels):
        labels[count] = i.split()[2].split("_")[0]

    x = np.arange(len(labels))  # the label locations
    width = 0.6 / len(list(inputs.keys()))  # the width of the bars

    fig, ax = plt.subplots(figsize=(16, 6))
    plt.rcParams.update({'font.size': 15})
    for item in ([ax.title, ax.xaxis.label, ax.yaxis.label] +
                 ax.get_xticklabels() + ax.get_yticklabels()):
        item.set_fontsize(15)
    if len(list(inputs.keys())) == 2:
        ax.bar(x - width / 2, EFOH[0].iloc[:, 0], width, label=list(inputs.keys())[0], color=(1, 0.5, 0, 1))
        ax.bar(x + width / 2, EFOH[1].iloc[:, 0], width, label=list(inputs.keys())[1], color=(0.192, 0.549, 0.905))
    elif len(list(inputs.keys())) == 3:
        ax.bar(x - 0.2, EFOH[0].iloc[:, 0], width, label=list(inputs.keys())[0], color=(1, 0.5, 0, 1))
        ax.bar(x, EFOH[1].iloc[:, 0], width, label=list(inputs.keys())[1], color=(0.192, 0.549, 0.905))
        ax.bar(x + 0.2, EFOH[2].iloc[:, 0], width, label=list(inputs.keys())[2], color=(0.192, 0.549, 0.3))

    # Add some text for labels, title and custom x-axis tick labels, etc.
    ax.set_ylabel('EFOH [h]')
    ax.set_xticks(x)
    ax.set_xticklabels(labels)
    ax.legend()

    fig.tight_layout()  # otherwise the right y-label is slightly clipped
    plt.show()

    return True


def plot_ElyserCap_vs_Utilization(inputs, results):
    # TODO: Check this function and decide if necesarry
    Data = pd.DataFrame(index=inputs['param_df']['sets']['n'], columns=['Cap', 'Max'])
    FC = pd.DataFrame(index=inputs['param_df']['sets']['n'], columns=['FC'])
    Sto = pd.DataFrame(index=inputs['param_df']['sets']['n'], columns=['Sto'])
    for u in inputs['param_df']['sets']['p2h2']:
        for z in inputs['param_df']['sets']['n']:
            if inputs['param_df']['Location'].loc[z, u]:
                Data.loc[z, 'Cap'] = inputs['param_df']['StorageChargingCapacity'].loc[
                                         u, 'StorageChargingCapacity'] / 1e3
                Data.loc[z, 'Max'] = results['OutputStorageInput'].loc[:, u].max() / 1e3
                FC.loc[z, 'FC'] = inputs['param_df']['PowerCapacity'].loc[u, 'PowerCapacity'] / 1e3
                Sto.loc[z, 'Sto'] = inputs['param_df']['StorageCapacity'].loc[u, 'StorageCapacity'] / 1e3

    labels = Data.index
    x = np.arange(len(labels))  # the label locations
    width = 0.35  # the width of the bars
    ax = Data.loc[:, 'Cap'].plot(kind="bar", figsize=(12, 8), stacked=True,
                                 alpha=0.8, fontsize='medium')
    ax.set_ylabel('Capacity [GW]')
    ax.barh(Data.loc[:, 'Max'], left=ax.get_xticks() - 0.4, width=0.8, height=ax.get_ylim()[1] * 0.005,
            linewidth=2,
            color='k')
    ax2 = FC.loc[:, 'FC'].plot(kind="bar", figsize=(12, 8), stacked=True,
                               alpha=0.8, fontsize='medium')
    ax2.set_ylabel('Capacity [GW]')

    ax3 = Sto.loc[:, 'Sto'].plot(kind="bar", figsize=(12, 8), stacked=True,
                                 alpha=0.8, fontsize='medium')
    ax3.set_ylabel('Capacity [GWh]')

    plt.show()
    return True


def plot_H2_and_demand(inputs, results):
    # TODO: Check this function adn decide if necessary
    """
    This function plots the demand and the electrolyser demand as bar chart

    :param inputs:      Dispa-SET inputs
    :param results:     Dispa-SET results
    """

    # Get demand
    def get_demand(inputs, results):
        Demand = pd.DataFrame(index=['0'], columns=inputs['sets']['n'])
        for z in inputs['sets']['n']:
            plotdata = get_plot_data(inputs, results, z) / 1000  # GW

            aggregation = False
            if 'OutputStorageLevel' in results:
                lev = filter_by_zone(results['OutputStorageLevel'], inputs, z)
                lev = lev * inputs['units']['StorageCapacity'].loc[lev.columns] / 1e3  # GWh of storage
                for col in lev.columns:
                    if 'BEVS' in col:
                        lev[col] = lev[col] * inputs['param_df']['AvailabilityFactor'][col]
                level = filter_by_storage(lev, inputs, StorageSubset='s')
                levels = pd.DataFrame(index=results['OutputStorageLevel'].index, columns=inputs['sets']['t'])
                for t in ['HDAM', 'HPHS', 'BEVS', 'BATS', 'SCSP', 'P2GS']:
                    temp = filter_by_tech(level, inputs, t)
                    levels[t] = temp.sum(axis=1)
                levels.dropna(axis=1, inplace=True)
                for col in levels.columns:
                    if levels[col].max() == 0 and levels[col].min() == 0:
                        del levels[col]
                if aggregation is True:
                    level = level.sum(axis=1)
                else:
                    level = levels
            else:
                level = pd.Series(0, index=results['OutputPower'].index)

            if 'OutputPowerConsumption' in results:
                demand_p2h = filter_by_zone(results['OutputPowerConsumption'], inputs, z) / 1e6  # TWh
                demand_p2h = demand_p2h.sum(axis=1)
            else:
                demand_p2h = pd.Series(0, index=results['OutputPower'].index)
            if ('Flex', z) in inputs['param_df']['Demand']:
                demand_flex = inputs['param_df']['Demand'][('Flex', z)] / 1e6
            else:
                demand_flex = pd.Series(0, index=results['OutputPower'].index)

            demand_da = inputs['param_df']['Demand'][('DA', z)] / 1e6  # TWh
            demand = pd.DataFrame(demand_da + demand_p2h + demand_flex, columns=[('DA', z)])
            demand = demand[('DA', z)]
            Demand[z] = demand.sum()
            # Get elyser consumption
        Elyser_consumption = pd.DataFrame(index=['0'], columns=inputs['sets']['n'])
        for u in results['OutputStorageInput'].columns:
            if 'P2GS' in u:
                c = u.split()[2].split('_')[0]
                Elyser_consumption[c] = results['OutputStorageInput'][u].sum() / 1e6  # TWh
                Elyser_consumption[c].fillna(0)

        return Demand, Elyser_consumption

    Demand = {}
    Elyser_consumption = {}
    scenarios = list(inputs.keys())  # TODO Remove scenarios
    for s in scenarios:
        Demand[s], Elyser_consumption[s] = get_demand(inputs[s], results[s])

    labels = inputs[scenarios[0]]['sets']['n']

    x = np.arange(len(labels))  # the label locations
    if len(scenarios) == 2:
        width = 0.3
    else:
        width = 0.2

    fig, ax = plt.subplots(figsize=(13, 5))
    plt.rcParams.update({'font.size': 15})
    for item in ([ax.title, ax.xaxis.label, ax.yaxis.label] +
                 ax.get_xticklabels() + ax.get_yticklabels()):
        item.set_fontsize(15)
    if len(scenarios) == 2:
        ax.bar(x - width / 2 - 0.03, Demand[scenarios[0]].iloc[0, :] + Elyser_consumption[scenarios[0]].iloc[0, :],
               width, color=(1, 0.5, 0, 0.7))
        ax.bar(x - width / 2 - 0.03, Demand[scenarios[0]].iloc[0, :], width, color=(1, 0.5, 0, 1),
               label=str(scenarios[0]))
        ax.bar(x + width / 2 + 0.03, Demand[scenarios[1]].iloc[0, :] + Elyser_consumption[scenarios[1]].iloc[0, :],
               width, color=(0.192, 0.549, 0.905, 0.7))
        ax.bar(x + width / 2 + 0.03, Demand[scenarios[1]].iloc[0, :], width, color=(0.192, 0.549, 0.905),
               label=str(scenarios[1]))
    elif len(scenarios) == 3:
        ax.bar(x - 0.22, Demand[scenarios[0]].iloc[0, :] + Elyser_consumption[scenarios[0]].iloc[0, :], width,
               label=str(scenarios[0]), color=(1, 0.5, 0, 0.7))
        ax.bar(x - 0.22, Demand[scenarios[0]].iloc[0, :], width, color=(1, 0.5, 0, 1))
        ax.bar(x, Demand[scenarios[1]].iloc[0, :] + Elyser_consumption[scenarios[1]].iloc[0, :], width,
               label=str(scenarios[1]), color=(0.192, 0.549, 0.905, 0.7))
        ax.bar(x, Demand[scenarios[1]].iloc[0, :], width, color=(0.192, 0.549, 0.905))
        ax.bar(x + 0.22, Demand[scenarios[2]].iloc[0, :] + Elyser_consumption[scenarios[2]].iloc[0, :], width,
               label=str(scenarios[2]), color=(0.192, 0.549, 0.3, 0.7))
        ax.bar(x + 0.22, Demand[scenarios[2]].iloc[0, :], width, color=(0.192, 0.549, 0.3))

    # Add some text for labels, title and custom x-axis tick labels, etc.
    ax.set_ylabel('[GWh]')
    ax.set_xticks(x)
    ax.set_xticklabels(labels)
    ax.legend()

    plt.show()

    return True


def plot_tech_cap(inputs, plot=True, figsize=(10, 7), alpha=0.8, width=0.5):
    """
    Plot installed storage capacity
    :param inputs:      Dictionary of standard inputs from the model
    :param plot:        Bool for plotting
    :param figsize:     Size of the figure to be plotted
    :param alpha:       Alpha value for the chart
    :param width:       Width of the bars in the plot
    :return:            Storage capacities
    """

    # 2 plot storage cap
    Cap = pd.DataFrame(columns=['BEVS', 'H2', 'Hydro', 'Thermal', 'BATS'], index=inputs['sets']['n']).fillna(0)
    for i, u in enumerate(inputs['param_df']['StorageCapacity'].index):
        for z in inputs['sets']['n']:
            if inputs['param_df']['Location'].loc[z, u]:
                if inputs['param_df']['Fuel'].loc['WAT', u]:
                    Cap.loc[z, 'Hydro'] += inputs['param_df']['StorageCapacity'].fillna(0).iloc[i, 0] * \
                                           inputs['param_df']['Nunits'].iloc[i, 0]
                elif inputs['param_df']['Fuel'].loc['HYD', u]:
                    Cap.loc[z, 'H2'] += inputs['param_df']['StorageCapacity'].fillna(0).iloc[i, 0] * \
                                        inputs['param_df']['Nunits'].iloc[i, 0]
                elif inputs['param_df']['Technology'].loc['BEVS', u]:
                    Cap.loc[z, 'BEVS'] += inputs['param_df']['StorageCapacity'].fillna(0).iloc[i, 0] * \
                                          inputs['param_df']['Nunits'].iloc[i, 0]
                elif inputs['param_df']['Technology'].loc['BATS', u]:
                    Cap.loc[z, 'BATS'] += inputs['param_df']['StorageCapacity'].fillna(0).iloc[i, 0] * \
                                          inputs['param_df']['Nunits'].iloc[i, 0]
                elif u in inputs['param_df']['sets']['p2h'] or inputs['param_df']['sets']['chp'] or \
                        inputs['param_df']['Technology'].loc['SCSP', u] or inputs['param_df']['sets']['thms']:
                    Cap.loc[z, 'Thermal'] += inputs['param_df']['StorageCapacity'].fillna(0).iloc[i, 0] * \
                                             inputs['param_df']['Nunits'].iloc[i, 0]

    Cap = Cap / 1000
    x = [i for i in range(len(Cap.index))]  # the label locations
    colors = ['#57D53B', '#A0522D', '#00a0e1ff', '#C04000ff', 'black']
    fig, ax = plt.subplots(figsize=figsize)

    ax = Cap.plot(kind="bar", figsize=figsize, stacked=True, color=colors, alpha=alpha, legend='reverse', width=width)
    ax.set_ylabel('Capacity [GWh]')
    ax.set_title('Installed storage capacity')
    ax.set_xlabel('Zones')
    if plot is True:
        plt.show()

    return Cap


# TODO Check if necessary
def H2_demand_satisfaction(inputs, results):
    H2Demand = [0]
    OutputH2 = [0]
    for i in range(len(inputs.keys()) - 1):
        H2Demand.append(0)
        OutputH2.append(0)
    for i, s in enumerate(list(inputs.keys())):
        for u in inputs[s]['param_df']['sets']['p2h2']:
            H2Demand[i] += (inputs[s]['param_df']['H2Demand'].loc[:, u].sum()
                            + inputs[s]['param_df']['PtLDemandInput'].loc[:, u].sum())
            OutputH2[i] += results[s]['OutputH2Output'].loc[:, u].sum()

    labels = list(inputs.keys())
    x = [i for i in range(len(labels))]  # the label locations
    width = 0.2  # the width of the bars
    colors = ['#41afaaff']
    fig, ax = plt.subplots(figsize=(3 * len(labels), 6))
    for i, s in enumerate(list(inputs.keys())):
        if i == 0:
            ax.bar(x[i], H2Demand[i] / 1e6, width, color=colors, hatch='//', label='H2 slack')
            ax.bar(x[i], OutputH2[i] / 1e6, width, color=colors, label='H2 produced by elysers')
        else:
            ax.bar(x[i], H2Demand[i] / 1e6, width, color=colors, hatch='//')
            ax.bar(x[i], OutputH2[i] / 1e6, width, color=colors)

    # Add some text for labels, title and custom x-axis tick labels, etc.
    ax.set_ylabel('H2 demand [TWh]')
    ax.set_xticks(x)
    ax.set_xticklabels(labels)
    ax.grid(axis='y', linestyle='--')
    ax.legend(loc='upper center', bbox_to_anchor=(0.5, 1.1),
              ncol=2)

    return True


def heatmap(data, row_labels, col_labels, ax=None, cbar_kw=None, cbarlabel="", **kwargs):
    """
    Create a heatmap from a numpy array and two lists of labels.
    https://matplotlib.org/3.3.1/gallery/images_contours_and_fields/image_annotated_heatmap.html

    :param data:        A 2D numpy array of shape (N, M).
    :param row_labels:  A list or array of length N with the labels for the rows.
    :param col_labels:  A list or array of length M with the labels for the columns.
    :param ax:          A `matplotlib.axes.Axes`instance to which the heatmap is plotted. If not provided, use current
                        axes or create a new one.  Optional.
    :param cbar_kw:     A dictionary with arguments to `matplotlib.Figure.colorbar`.  Optional.
    :param cbarlabel:   The label for the colorbar.  Optional.
    """

    if cbar_kw is None:
        cbar_kw = {}
    if not ax:
        ax = plt.gca()

    # Plot the heatmap
    im = ax.imshow(data, **kwargs)

    # Create colorbar
    cbar = ax.figure.colorbar(im, ax=ax, **cbar_kw)
    cbar.ax.set_ylabel(cbarlabel, rotation=-90, va="bottom")

    # We want to show all ticks...
    ax.set_xticks(np.arange(data.shape[1]))
    ax.set_yticks(np.arange(data.shape[0]))
    # ... and label them with the respective list entries.
    ax.set_xticklabels(col_labels)
    ax.set_yticklabels(row_labels)

    # Let the horizontal axes labeling appear on top.
    ax.tick_params(top=True, bottom=False, labeltop=True, labelbottom=False)

    # Rotate the tick labels and set their alignment.
    plt.setp(ax.get_xticklabels(), rotation=0, ha="right", rotation_mode="anchor")

    # Turn spines off and create white grid.
    for edge, spine in ax.spines.items():
        spine.set_visible(False)

    ax.set_xticks(np.arange(data.shape[1] + 1) - .5, minor=True)
    ax.set_yticks(np.arange(data.shape[0] + 1) - .5, minor=True)
    ax.grid(which="minor", color="w", linestyle='-', linewidth=3)
    ax.tick_params(which="minor", bottom=False, left=False)
    ax.set_title('Power Flow Tracing Matrix')
    ax.set_ylabel('Supplied zones')
    ax.set_xlabel('Power Generating zones')

    return im, cbar


def annotate_heatmap(im, data=None, valfmt="{x:.2f}", textcolors=("black", "white"), threshold=None, **textkw):
    """
    A function to annotate a heatmap.
    https://matplotlib.org/3.3.1/gallery/images_contours_and_fields/image_annotated_heatmap.html
    :param im:          The AxesImage to be labeled.
    :param data:        Data used to annotate.  If None, the image's data is used.  Optional.
    :param valfmt:      The format of the annotations inside the heatmap. This should either use the string format
                        method, e.g. "$ {x:.2f}", or be a `matplotlib.ticker.Formatter`.  Optional.
    :param textcolors:  A pair of colors.  The first is used for values below a threshold, the second for those above.
                        Optional.
    :param threshold:   Value in data units according to which the colors from textcolors are applied.
                        If None (the default) uses the middle of the colormap as separation.  Optional.
    """

    if not isinstance(data, (list, np.ndarray)):
        data = im.get_array()

    # Normalize the threshold to the images color range.
    if threshold is not None:
        threshold = im.norm(threshold)
    else:
        threshold = im.norm(data.max()) / 2.

    # Set default alignment to center, but allow it to be
    # overwritten by textkw.
    kw = dict(horizontalalignment="center",
              verticalalignment="center")
    kw.update(textkw)

    # Get the formatter in case a string is supplied
    if isinstance(valfmt, str):
        valfmt = matplotlib.ticker.StrMethodFormatter(valfmt)

    # Loop over the data and create a `Text` for each "pixel".
    # Change the text's color depending on the data.
    texts = []
    for i in range(data.shape[0]):
        for j in range(data.shape[1]):
            kw.update(color=textcolors[int(im.norm(data[i, j]) > threshold)])
            text = im.axes.text(j, i, valfmt(data[i, j], None), **kw)
            texts.append(text)

    return texts


def plot_power_flow_tracing_matrix(inputs, results, idx=None, figsize=(10, 7), **kwargs):
    """
    Plot power flow tracing matrix
    :param inputs:      Dispa-SET inputs
    :param results:     Dispa-SET results
    :param idx:         datetime index, a range of dates to analyze. By default it looks only at the first day of the
                        optimization. Optional.
    :param figsize:     Figure size. Optional.
    :param kwargs:
    :return:            Power flow tracing in MW and as a % of the total load in a particular region
    """
    data, data_prct = get_power_flow_tracing(inputs, results, idx)
    fig, ax = plt.subplots(figsize=figsize)
    im, cbar = heatmap(data_prct.values, data_prct.index, data_prct.columns,
                       cbarlabel="% of the total demand linked to one zone", **kwargs)
    texts = annotate_heatmap(im, valfmt="{x:.1f}")
    fig.tight_layout()
    plt.show()

    return data, data_prct


def plot_co2(inputs, results, idx=None, figsize=(10, 7), width=0.9, alpha=0.8, points=100, facecolor='#D43F3A'):
    """

    :param inputs:      Dictionary with model inputs
    :param results:     Dictionary with model outputs
    :param idx:         Index for selecting data
    :param figsize:     Size of the plot
    :return:
    """
    data = results['OutputEmissions'].T.swaplevel().T
    data[data > 100] = 0
    data = data.reindex(sorted(data.columns), axis=1)
    labels = list(data.loc[:, 'CO2'].columns)
    df = pd.DataFrame(np.sort(data.loc[:, 'CO2'].values, axis=0), columns=labels)
    df = df.to_numpy()
    fig, ax = plt.subplots(figsize=figsize)
    parts = ax.violinplot(df, points=points, widths=width, showmeans=False, showmedians=False,
                          showextrema=False, bw_method=0.5)

    for pc in parts['bodies']:
        pc.set_facecolor(facecolor)
        pc.set_edgecolor('black')
        pc.set_alpha(alpha)

    quartile1, medians, quartile3 = np.percentile(df.T, [25, 50, 75], axis=1)
    whiskers = np.array(
        [adjacent_values(sorted_array, q1, q3) for sorted_array, q1, q3 in zip(df.T, quartile1, quartile3)])
    whiskers_min, whiskers_max = whiskers[:, 0], whiskers[:, 1]

    inds = np.arange(1, len(medians) + 1)
    ax.scatter(inds, medians, marker='o', color='white', s=40, zorder=3)
    ax.vlines(inds, quartile1, quartile3, color='k', linestyle='-', lw=6)
    ax.vlines(inds, whiskers_min, whiskers_max, color='k', linestyle='-', lw=1)

    set_axis_style(ax, labels, xlabel='Zone', ylabel=r'$gCO_{2eq}/kWh$')
    ax.set_title('$CO_{2}$ Emissions')
    fig.tight_layout()
    plt.show()


def set_axis_style(ax, labels, xlabel='', ylabel=''):
    ax.xaxis.set_tick_params(direction='out')
    ax.xaxis.set_ticks_position('bottom')
    ax.set_xticks(np.arange(1, len(labels) + 1))
    ax.set_xticklabels(labels)
    ax.set_xlim(0.25, len(labels) + 0.75)
    ax.set_ylim(0)
    ax.set_xlabel(xlabel)
    ax.set_ylabel(ylabel)


def adjacent_values(vals, q1, q3):
    upper_adjacent_value = q3 + (q3 - q1) * 1.5
    upper_adjacent_value = np.clip(upper_adjacent_value, q3, vals[-1])

    lower_adjacent_value = q1 - (q3 - q1) * 1.5
    lower_adjacent_value = np.clip(lower_adjacent_value, vals[0], q1)
    return lower_adjacent_value, upper_adjacent_value<|MERGE_RESOLUTION|>--- conflicted
+++ resolved
@@ -85,17 +85,11 @@
         axes[2].plot(pdrng, ntc.loc[pdrng, 'NTCIn'].values, color='r')
         axes[2].plot(pdrng, ntc.loc[pdrng, 'NTCOut'].values, color='g')
         axes[2].set_xlim(pdrng[0], pdrng[-1])
-<<<<<<< HEAD
-        axes[2].fill_between(pdrng, ntc.loc[pdrng, 'NTCIn'], ntc.loc[pdrng, 'ZeroLine'], facecolor='red',
-                             alpha=alpha, hatch=commons['hatches']['FlowIn'])
-        axes[2].fill_between(pdrng, ntc.loc[pdrng, 'ZeroLine'], ntc.loc[pdrng, 'NTCOut'], facecolor='green',
-=======
         axes[2].fill_between(pdrng, ntc.loc[pdrng, 'FlowIn'], ntc.loc[pdrng, 'ZeroLine'],
                              facecolor=commons['colors']['FlowIn'],
                              alpha=alpha, hatch=commons['hatches']['FlowIn'])
         axes[2].fill_between(pdrng, ntc.loc[pdrng, 'ZeroLine'], ntc.loc[pdrng, 'FlowOut'],
                              facecolor=commons['colors']['FlowOut'],
->>>>>>> 1cd99503
                              alpha=alpha, hatch=commons['hatches']['FlowOut'])
         axes[2].set_ylabel('NTC [GW]')
         if ntc_limits is not None:
@@ -220,6 +214,7 @@
                              linestyle='dashed')
 
     plt.subplots_adjust(right=0.8)
+    fig.align_ylabels()
     plt.show()
 
 
@@ -697,19 +692,12 @@
     demand.rename(z, inplace=True)
     if ntc.empty:
         plot_dispatch(demand, plotdata, y_ax='Power', level=level, curtailment=curtailment, shedload=shed_load,
-<<<<<<< HEAD
-                      shiftedload=shifted_load, rng=rng, alpha=0.5)
-    else:
-        plot_dispatch(demand, plotdata, y_ax='Power', level=level, curtailment=curtailment, shedload=shed_load,
-                      shiftedload=shifted_load, ntc=ntc, rng=rng, alpha=0.5)
-=======
                       shiftedload=shifted_load, rng=rng, alpha=0.5, dispatch_limits=dispatch_limits,
                       storage_limits=storage_limits)
     else:
         plot_dispatch(demand, plotdata, y_ax='Power', level=level, curtailment=curtailment, shedload=shed_load,
                       shiftedload=shifted_load, ntc=ntc, rng=rng, alpha=0.5, dispatch_limits=dispatch_limits,
                       storage_limits=storage_limits, ntc_limits=ntc_limits)
->>>>>>> 1cd99503
 
     # Plot heat dispatch
     Nzones_th = len(inputs['sets']['n_th'])
