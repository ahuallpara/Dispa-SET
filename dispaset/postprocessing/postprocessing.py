# -*- coding: utf-8 -*-
"""
Set of functions useful to analyse to DispaSET output data.

@author: Sylvain Quoilin, JRC
"""

from __future__ import division

import logging
import sys

import numpy as np
import pandas as pd

from ..common import commons
from .data_handler import ds_to_df




def get_load_data(inputs, z):
    """ 
    Get the load curve, the residual load curve, and the net residual load curve of a specific zone

    :param inputs:  DispaSET inputs (output of the get_sim_results function)
    :param z:       Zone to consider (e.g. 'BE')
    :return out:    Dataframe with the following columns:
                        Load:               Load curve of the specified zone
                        ResidualLoad:       Load minus the production of variable renewable sources
                        NetResidualLoad:    Residual netted from the interconnections with neightbouring zones
    """
    datain = inputs['param_df']
    out = pd.DataFrame(index=datain['Demand'].index)
    out['Load'] = datain['Demand']['DA', z]
    # Listing power plants with non-dispatchable power generation:
    VREunits = []
    VRE = np.zeros(len(out))
    for t in commons['tech_renewables']:
        for u in datain['Technology']:
            if datain['Technology'].loc[t, u]:
                VREunits.append(u)
                VRE = VRE + datain['AvailabilityFactor'][u].values * datain['PowerCapacity'].loc[u, 'PowerCapacity']
    Interconnections = np.zeros(len(out))
    for l in datain['FlowMinimum']:
        if l[:2] == z:
            Interconnections = Interconnections - datain['FlowMinimum'][l].values
        elif l[-2:] == z:
            Interconnections = Interconnections + datain['FlowMinimum'][l].values
    out['ResidualLoad'] = out['Load'] - VRE
    out['NetResidualLoad'] = out['ResidualLoad'] - Interconnections
    return out


def aggregate_by_fuel(PowerOutput, Inputs, SpecifyFuels=None):
    """
    This function sorts the power generation curves of the different units by technology

    :param PowerOutput:     Dataframe of power generationwith units as columns and time as index
    :param Inputs:          Dispaset inputs version 2.1.1
    :param SpecifyFuels:     If not all fuels should be considered, list containing the relevant ones
    :returns PowerByFuel:    Dataframe with power generation by fuel
    """
    if SpecifyFuels is None:
        if isinstance(Inputs, list):
            fuels = Inputs[0]['f']
        elif isinstance(Inputs, dict):
            fuels = Inputs['sets']['f']
        else:
            logging.error('Inputs variable no valid')
            sys.exit(1)
    else:
        fuels = SpecifyFuels
    PowerByFuel = pd.DataFrame(0, index=PowerOutput.index, columns=fuels)
    uFuel = Inputs['units']['Fuel']

    for u in PowerOutput:
        if uFuel[u] in fuels:
            PowerByFuel[uFuel[u]] = PowerByFuel[uFuel[u]] + PowerOutput[u]
        else:
            logging.warning('Fuel not found for unit ' + u + ' with fuel ' + uFuel[u])

    return PowerByFuel


def filter_by_zone(PowerOutput, inputs, z):
    """
    This function filters the dispaset Output Power dataframe by zone

    :param PowerOutput:     Dataframe of power generationwith units as columns and time as index
    :param Inputs:          Dispaset inputs version 2.1.1
    :param z:               Selected zone (e.g. 'BE')
    :returns Power:          Dataframe with power generation by zone
    """
    loc = inputs['units']['Zone']
    Power = PowerOutput.loc[:, [u for u in PowerOutput.columns if loc[u] == z]]
    return Power


def get_plot_data(inputs, results, z):
    """
    Function that reads the results dataframe of a DispaSET simulation and extract the dispatch data spedific to one zone

    :param results:         Pandas dataframe with the results (output of the GdxToDataframe function)
    :param z:               Zone to be considered (e.g. 'BE')
    :returns plotdata:      Dataframe with the dispatch data storage and outflows are negative
    """
    tmp = filter_by_zone(results['OutputPower'], inputs, z)
    plotdata = aggregate_by_fuel(tmp, inputs)

    if 'OutputStorageInput' in results:
        #onnly take the columns that correspond to storage units (StorageInput is also used for CHP plants):
        cols = [col for col in results['OutputStorageInput'] if inputs['units'].loc[col,'Technology'] in commons['tech_storage']]
        tmp = filter_by_zone(results['OutputStorageInput'][cols], inputs, z)
        plotdata['Storage'] = -tmp.sum(axis=1)
    else:
        plotdata['Storage'] = 0
    plotdata.fillna(value=0, inplace=True)

    plotdata['FlowIn'] = 0
    plotdata['FlowOut'] = 0
    for col in results['OutputFlow']:
        from_node, to_node = col.split('->')
        if to_node.strip() == z:
            plotdata['FlowIn'] = plotdata['FlowIn'] + results['OutputFlow'][col]
        if from_node.strip() == z:
            plotdata['FlowOut'] = plotdata['FlowOut'] - results['OutputFlow'][col]

    # re-ordering columns:
    OrderedColumns = [col for col in commons['MeritOrder'] if col in plotdata.columns]
    plotdata = plotdata[OrderedColumns]
    
    # remove empty columns:
    for col in plotdata.columns:
        if plotdata[col].max() == 0 and plotdata[col].min()==0:
            del plotdata[col]

    return plotdata

<<<<<<< HEAD
def plot_dispatch(demand, plotdata, level=None, curtailment=None, rng=None, demand_modulation=None,
                  alpha=None, figsize=(13, 6)):
    """
    Function that plots the dispatch data and the reservoir level as a cumulative sum
    
    :param demand:      Pandas Series with the demand curve
    :param plotdata:    Pandas Dataframe with the data to be plotted. Negative columns should be at the beginning. Output of the function GetPlotData
    :param level:       Optional pandas series with an aggregated reservoir level for the considered zone.
    :param curtailment: Optional pandas series with the value of the curtailment 
    :param rng:         Indexes of the values to be plotted. If undefined, the first week is plotted
    """
    import matplotlib.patches as mpatches
    import matplotlib.lines as mlines

    if rng is None:
        pdrng = plotdata.index[:min(len(plotdata)-1,7*24)]
    elif not type(rng) == type(demand.index):
        logging.error('The "rng" variable must be a pandas DatetimeIndex')
        raise ValueError()
    elif rng[0] < plotdata.index[0] or rng[0] > plotdata.index[-1] or rng[-1] < plotdata.index[0] or rng[-1] > plotdata.index[-1]:
        logging.warn('Plotting range is not properly defined, considering the first simulated week')
        pdrng = plotdata.index[:min(len(plotdata)-1,7*24)]
    else:
        pdrng = rng
    
    # Netting the interconnections:
    if 'FlowIn' in plotdata and 'FlowOut' in plotdata:
        plotdata['FlowOut'],plotdata['FlowIn'] = (np.minimum(0,plotdata['FlowIn']+plotdata['FlowOut']),np.maximum(0,plotdata['FlowOut']+plotdata['FlowIn']))

    # find the zero line position:
    cols = plotdata.columns.tolist()
    idx_zero = 0
    tmp = plotdata.iloc[:,idx_zero].mean()
    while tmp <= 0 and idx_zero<len(cols)-1:
        idx_zero += 1
        tmp = plotdata.iloc[:,idx_zero].mean()

    tmp = plotdata[cols[:idx_zero]].sum(axis=1)
    sumplot_neg = pd.DataFrame()
    sumplot_neg['sum'] = tmp
    tmp2 = plotdata[cols[:idx_zero]]
    for col in tmp2:
        sumplot_neg[col] = - tmp2[col]
    sumplot_neg = sumplot_neg.cumsum(axis=1)

    sumplot_pos = plotdata[cols[idx_zero:]].cumsum(axis=1)
    sumplot_pos['zero'] = 0
    sumplot_pos = sumplot_pos[['zero'] + sumplot_pos.columns[:-1].tolist()]


    fig, axes = plt.subplots(nrows=2, ncols=1, sharex=True, figsize=(figsize), frameon=False,  # 14 4*2
                             gridspec_kw={'height_ratios': [2.7, .8], 'hspace': 0.04})

    # Create left axis:
    if demand_modulation is not None:
        axes[0].plot(pdrng, demand[pdrng], color='k', linestyle=':')
        axes[0].plot(pdrng, demand[pdrng]+demand_modulation[pdrng], color='k')
        line_demand = mlines.Line2D([], [], color='black', label='Flex Load')
        line_nonflexdemand = mlines.Line2D([], [], color='black', alpha=alpha, label='Orig. Load', linestyle=':')
    else:
        axes[0].plot(pdrng, demand[pdrng], color='k')
        line_demand = mlines.Line2D([], [], color='black', label='Load')
    axes[0].set_xlim(pdrng[0],pdrng[-1])

    fig.suptitle('Power dispatch for zone ' + demand.name[1])

    labels = []
    patches = []
    colorlist = []

#    # Plot negative values:
    for j in range(idx_zero):
        col1 = sumplot_neg.columns[j]
        col2 = sumplot_neg.columns[j + 1]
        color = commons['colors'][col2]
        hatch = commons['hatches'][col2]
        axes[0].fill_between(pdrng, sumplot_neg.loc[pdrng, col1], sumplot_neg.loc[pdrng, col2], facecolor=color, alpha=alpha,
                         hatch=hatch)
        labels.append(col1)
        patches.append(mpatches.Patch(facecolor=color, alpha=alpha, hatch=hatch, label=col2))
        colorlist.append(color)

    # Plot Positive values:
    for j in range(len(sumplot_pos.columns) - 1):
        col1 = sumplot_pos.columns[j]
        col2 = sumplot_pos.columns[j + 1]
        color = commons['colors'][col2]
        hatch = commons['hatches'][col2]
        axes[0].fill_between(pdrng, sumplot_pos.loc[pdrng, col1], sumplot_pos.loc[pdrng, col2], facecolor=color, alpha=alpha,
                         hatch=hatch)
        labels.append(col2)
        patches.append(mpatches.Patch(facecolor=color, alpha=alpha, hatch=hatch, label=col2))
        colorlist.append(color)
    
    # Plot curtailment:    
    if isinstance(curtailment,pd.Series):
        if not curtailment.index.equals(demand.index):
            logging.error('The curtailment time series must have the same index as the demand')
            sys.exit(1)
        axes[0].fill_between(pdrng, sumplot_neg.loc[pdrng, 'sum'] - curtailment[pdrng], sumplot_neg.loc[pdrng, 'sum'], facecolor=commons['colors']['curtailment'])
        labels.append('Curtailment')
        patches.append(mpatches.Patch(facecolor=commons['colors']['curtailment'], label='Curtailment'))

    axes[0].set_ylabel('Power [GW]')
    axes[0].yaxis.label.set_fontsize(12)

    if level is not None:
        # Create right axis:
        axes[1].plot(pdrng, level[pdrng], color='k', alpha=alpha, linestyle=':')
        axes[1].fill_between(pdrng, 0 ,level[pdrng],
                             facecolor= commons['colors']['WAT'],alpha=.3)

        axes[1].set_ylabel('Level [TWh]')
        axes[1].yaxis.label.set_fontsize(12)

    plt.legend(handles=[line_demand] + patches[::-1], loc=4)
    if demand_modulation is None:
        plt.legend(handles=[line_demand] + patches[::-1], loc=4)
    else:
        plt.legend(handles=[line_demand] + [line_nonflexdemand] + patches[::-1], loc=4)


def plot_rug(df_series, on_off=False, cmap='Greys', fig_title='', normalized=False):
    """Create multiaxis rug plot from pandas Dataframe

    Arguments:
        df_series (pd.DataFrame): 2D pandas with timed index
        on_off (bool): if True all points that are above 0 will be plotted as one color. If False all values will be colored based on their value.
        cmap (str): palette name (from colorbrewer, matplotlib etc.)
        fig_title (str): Figure title
        normalized (bool): if True, all series colormaps will be normalized based on the maximum value of the dataframe
    Returns:
        plot
        
    Function copied from enlopy v0.1 www.github.com/kavvkon/enlopy. Install with `pip install enlopy` for latest version.
    """

    def format_axis(iax):
        # Formatting: remove all lines (not so elegant)
        for spine in ['top', 'right', 'left', 'bottom']:
            iax.axes.spines[spine].set_visible(False)
        # iax.xaxis.set_ticks_position('none')
        iax.yaxis.set_ticks_position('none')
        iax.get_yaxis().set_ticks([])
        iax.yaxis.set_label_coords(-.05, -.1)

    def flag_operation(v):
        if np.isnan(v) or v == 0:
            return False
        else:
            return True

    # check if Series or dataframe
    if isinstance(df_series, pd.DataFrame):
        rows = len(df_series.columns)
    elif isinstance(df_series, pd.Series):
        df_series = df_series.to_frame()
        rows = 1
    else:
        raise ValueError("Has to be either Series or Dataframe")
    if len(df_series) < 1:
        raise ValueError("Has to be non empty Series or Dataframe")

    max_color = np.nanmax(df_series.values)
    min_color = np.nanmin(df_series.values)

    __, axes = plt.subplots(nrows=rows, ncols=1, sharex=True,
                            figsize=(16, 0.25 * rows), squeeze=False,
                            frameon=False, gridspec_kw={'hspace': 0.15})

    for (item, iseries), iax in zip(df_series.iteritems(), axes.ravel()):
        format_axis(iax)
        iax.set_ylabel(str(item)[:30], rotation='horizontal',
                       rotation_mode='anchor',
                       horizontalalignment='right', x=-0.01)
        x = iseries.index

        if iseries.sum() > 0:  # if series is not empty
            if on_off:
                i_on_off = iseries.apply(flag_operation).replace(False, np.nan)
                i_on_off.plot(ax=iax, style='|', lw=.7, cmap=cmap)
            else:
                y = np.ones(len(iseries))
                # Define (truncated) colormap:
                if not normalized:  # Replace max_color (frame) with series max
                    max_color = np.nanmax(iseries.values)
                    min_color = np.nanmin(iseries.values)
                # Hack to plot max color when all series are equal
                if np.isclose(min_color, max_color):
                    min_color = min_color * 0.99

                iax.scatter(x, y,
                            marker='|', s=100,
                            c=iseries.values,
                            vmin=min_color,
                            vmax=max_color,
                            cmap=cmap)

    axes.ravel()[0].set_title(fig_title)
    axes.ravel()[-1].spines['bottom'].set_visible(True)
    axes.ravel()[-1].set_xlim(np.min(x), np.max(x))


def plot_energy_zone_fuel(inputs, results, PPindicators):
    """
    Plots the generation for each zone, disaggregated by fuel type

    :param results:         Dictionnary with the outputs of the model (output of the function GetResults)
    :param PPindicators:    Por powerplant statistics (output of the function get_indicators_powerplant)
    """
    fuels = PPindicators.Fuel.unique()
    zones = PPindicators.Zone.unique()

    GenPerZone = pd.DataFrame(index=zones, columns=fuels)
    # First make sure that all fuels are present. If not, initialize an empty series
    for f in commons['Fuels'] + ['FlowIn']:
        if f not in GenPerZone:
            GenPerZone[f] = 0
    for z in zones:
        for f in fuels:
            tmp = PPindicators[(PPindicators.Fuel == f) & (PPindicators.Zone == z)]
            GenPerZone.loc[z, f] = tmp.Generation.sum()
        NetImports = get_imports(results['OutputFlow'], z)
        if NetImports > 0:
            GenPerZone.loc[z, 'FlowIn'] = NetImports

    cols = [col for col in commons['MeritOrder'] if col in GenPerZone]
    GenPerZone = GenPerZone[cols] / 1E6
    colors = [commons['colors'][tech] for tech in GenPerZone.columns]
    ax = GenPerZone.plot(kind="bar", figsize=(12, 8), stacked=True, color=colors, alpha=0.8, legend='reverse',
                            title='Generation per zone (the horizontal lines indicate the demand)')
    ax.set_ylabel('Generation [TWh]')
    demand = inputs['param_df']['Demand']['DA'].sum() / 1E6
    ax.barh(demand, left=ax.get_xticks() - 0.4, width=[0.8] * len(demand), height=ax.get_ylim()[1]*0.005, linewidth=2,
            color='k')
    return ax


def plot_zone_capacities(inputs,plot=True):
    """
    Plots the installed capacity for each zone, disaggregated by fuel type

    :param inputs:         Dictionnary with the inputs of the model (output of the function GetResults)
    """
    units = inputs['units']
    ZoneFuels = {}
    for u in units.index:
        ZoneFuels[(units.Zone[u],units.Fuel[u])] = (units.Zone[u],units.Fuel[u])
    
    PowerCapacity = pd.DataFrame(columns=inputs['sets']['f'],index=inputs['sets']['n'])
    StorageCapacity = pd.DataFrame(columns=inputs['sets']['f'],index=inputs['sets']['n'])
    for n,f in ZoneFuels:
        idx = ((units.Zone == n) & (units.Fuel==f))
        PowerCapacity.loc[n,f] = (units.PowerCapacity[idx]*units.Nunits[idx]).sum()
        StorageCapacity.loc[n,f] = (units.StorageCapacity[idx]*units.Nunits[idx]).sum()

    cols = [col for col in commons['MeritOrder'] if col in PowerCapacity]
    PowerCapacity = PowerCapacity[cols]
    if plot:
        colors = [commons['colors'][tech] for tech in PowerCapacity.columns]
        ax = PowerCapacity.plot(kind="bar", figsize=(12, 8), stacked=True, color=colors, alpha=1.0, legend='reverse',
                                title='Installed capacity per zone (the horizontal lines indicate the peak demand)')
        ax.set_ylabel('Capacity [MW]')
        demand = inputs['param_df']['Demand']['DA'].max() 
        ax.barh(demand, left=ax.get_xticks() - 0.4, width=[0.8] * len(demand), height=ax.get_ylim()[1]*0.005, linewidth=2,
                color='k')
    return {'PowerCapacity':PowerCapacity,'StorageCapacity':StorageCapacity}



def get_sim_results(path='.', gams_dir=None, cache=False, temp_path='.pickle'):
    """
    This function reads the simulation environment folder once it has been solved and loads
    the input variables together with the results.

    :param path:                Relative path to the simulation environment folder (current path by default)
    :param cache:               If true, caches the simulation results in a pickle file for faster loading the next time
    :param temp_path:            Temporary path to store the cache file
    :returns inputs,results:    Two dictionaries with all the input and outputs 
    """

    inputfile = path + '/Inputs.p'
    resultfile = path + '/Results.gdx'

    with open(inputfile, 'rb') as f:
        inputs = pickle.load(f)

    # Clean power plant names:
    inputs['sets']['u'] = clean_strings(inputs['sets']['u'])
    inputs['units'].index = clean_strings(inputs['units'].index.tolist())
    # inputs['units']['Unit'] = clean_strings(inputs['units']['Unit'].tolist())
    
    # Add the formated parameters in the inputs variable if not already present:
    if not 'param_df' in inputs:
        inputs['param_df'] = ds_to_df(inputs)

    if gams_dir is None:  # Use user-defined gams_dir else try to use the one defined in config
        gams_dir = inputs['config']['GAMS_folder'].encode()

    gams_dir = get_gams_path(gams_dir)
    # We need to pass the dir in config if we run it in clusters. PBS script fail to autolocate
    if not gams_dir:  # couldn't locate
        logging.error('GAMS path cannot be located. Cannot parse gdx files')
        return False

    # Load results and store in cache file in the .pickle folder:
    if cache:
        import hashlib
        m = hashlib.new('md5', resultfile.encode('utf-8'))
        resultfile_hash = m.hexdigest()
        filepath_pickle = str(temp_path + os.path.sep + resultfile_hash + '.p')
        if not os.path.isdir(temp_path):
            os.mkdir(temp_path)
        if not os.path.isfile(filepath_pickle):
            time_pd = 0
        else:
            time_pd = os.path.getmtime(filepath_pickle)
        if os.path.getmtime(resultfile) > time_pd:
            results = gdx_to_dataframe(gdx_to_list(gams_dir, resultfile, varname='all', verbose=True), fixindex=True,
                                       verbose=True)
            with open(filepath_pickle, 'wb') as pfile:
                pickle.dump(results, pfile)
        else:
            with open(filepath_pickle, 'rb') as pfile:
                results = pickle.load(pfile)
    else:
        results = gdx_to_dataframe(gdx_to_list(gams_dir, resultfile, varname='all', verbose=True), fixindex=True,
                                   verbose=True)

    # Set datetime index:
    StartDate = inputs['config']['StartDate']
    StopDate = inputs['config']['StopDate']  # last day of the simulation with look-ahead period
    StopDate_long = pd.datetime(*StopDate) + dt.timedelta(days=inputs['config']['LookAhead'])
    index = pd.date_range(start=pd.datetime(*StartDate), end=pd.datetime(*StopDate), freq='h')
    index_long = pd.date_range(start=pd.datetime(*StartDate), end=StopDate_long, freq='h')

    # Setting the proper index to the result dataframes:
    for key in ['OutputPower', 'OutputSystemCost', 'OutputCommitted', 'OutputCurtailedPower', 'OutputFlow',
                'OutputShedLoad', 'OutputSpillage', 'OutputStorageLevel', 'OutputStorageInput', 'LostLoad_2U', 'LostLoad_3U',
                'LostLoad_MaxPower', 'LostLoad_MinPower', 'LostLoad_RampUp', 'LostLoad_RampDown', 'LostLoad_2D',
                'ShadowPrice', 'OutputHeat', 'OutputHeatSlack','OutputDemandModulation','status']:
        if key in results:
            if len(results[key]) == len(
                    index_long):  # Case of variables for which the look-ahead period recorded (e.g. the lost loads)
                results[key].index = index_long
            elif len(results[key]) == len(
                    index):  # Case of variables for which the look-ahead is not recorded (standard case)
                results[key].index = index
            else:  # Variables whose index is not complete (sparse formulation)
                results[key].index = index_long[results[key].index - 1]
                if key in ['OutputPower', 'OutputSystemCost', 'OutputCommitted', 'OutputCurtailedPower', 'OutputFlow',
                           'OutputShedLoad', 'OutputDemandModulation', 'OutputSpillage', 'OutputStorageLevel', 'OutputStorageInput','OutputHeat', 'OutputHeatSlack']:
                    results[key] = results[key].reindex(index).fillna(0)
                    # results[key].fillna(0,inplace=True)
        else:
            results[key] = pd.DataFrame(index=index)

    # Clean power plant names:
    results['OutputPower'].columns = clean_strings(results['OutputPower'].columns.tolist())
    # Remove epsilons:
    if 'ShadowPrice' in results:
        results['ShadowPrice'][results['ShadowPrice'] == 5e300] = 0

    for key in results['OutputPower']:
        if key not in inputs['units'].index:
            logging.error("Unit '" + key + "' present in the results cannot be found in the input 'units' dataframe")
        if key not in inputs['sets']['u']:
            logging.error("Unit '" + key + "' present in the results cannot be found in the set 'u' from the inputs")

    if "model" in results['status']:
        errors = results['status'][(results['status']['model'] != 1) & (results['status']['model'] != 8)]
        if len(errors) > 0:
            logging.critical('Some simulation errors were encountered. Some results could not be computed, for example at \n \
                            time ' + str(errors.index[0]) + ', with the error message: "' + GAMSstatus('model',errors['model'].iloc[0]) + '". \n \
                            The complete list is available in results["errors"] \n \
                            The optimization might be debugged by activating the Debug flag in the GAMS simulation file and running it')
            for i in errors.index:
                errors.loc[i,'Error Message'] = GAMSstatus('model',errors['model'][i])
            results['errors'] = errors
    return inputs, results


def plot_zone(inputs, results, z='', rng=None, rug_plot=True):
    """
    Generates plots from the dispa-SET results for one specific zone

    :param inputs:      DispaSET inputs
    :param results:     DispaSET results
    :param z:           Considered zone (e.g. 'BE')
    """
    if z =='':
        Nzones = len(inputs['sets']['n'])
        z = inputs['sets']['n'][np.random.randint(Nzones)]
        print('Randomly selected zone for the detailed analysis: '+ z)
    elif z not in inputs['sets']['n']:
        logging.critical('Zone ' + z + ' is not in the results')
        Nzones = len(inputs['sets']['n'])
        z = inputs['sets']['n'][np.random.randint(Nzones)]
        logging.critical('Randomly selected zone: '+ z)

    plotdata = get_plot_data(inputs, results, z) / 1000 # GW

    if 'OutputStorageLevel' in results:
        level = filter_by_zone(results['OutputStorageLevel'], inputs, z) /1E6 #TWh
        level = level.sum(axis=1)
    else:
        level = pd.Series(0, index=results['OutputPower'].index)

    demand = inputs['param_df']['Demand'][('DA', z)] / 1000 # GW
    if ('Flex', z) in inputs['param_df']['Demand']:
        demand += inputs['param_df']['Demand'][('Flex', z)] / 1000
    sum_generation = plotdata.sum(axis=1)
    if 'OutputShedLoad' in results and z in results['OutputShedLoad']:
        shed_load = results['OutputShedLoad'][z] / 1000 # GW
    else:
        shed_load = pd.Series(0,index=demand.index) / 1000 # GW
    if 'OutputDemandModulation' in results and z in results['OutputDemandModulation']:
        demand_modulation = results['OutputDemandModulation'][z] / 1000 # GW
        diff = (sum_generation - demand + demand_modulation + shed_load).abs()
    else:
        demand_modulation = None # GW
        diff = (sum_generation - demand + shed_load).abs()
    if diff.max() > 0.01 * demand.max():
        logging.critical('There is up to ' + str(diff.max()/demand.max()*100) + '% difference in the instantaneous energy balance of zone ' + z)

        logging.critical('There is up to ' + str(diff.max()/demand.max()*100) + '% difference in the instantaneous energy balance of country ' + c)

    if 'OutputCurtailedPower' in results and z in results['OutputCurtailedPower']:
        curtailment = results['OutputCurtailedPower'][z] / 1000 # GW
        plot_dispatch(demand, plotdata, level, curtailment = curtailment, rng=rng, demand_modulation=demand_modulation)
    else:
        plot_dispatch(demand, plotdata, level, rng=rng, demand_modulation=demand_modulation)

    # Generation plot:
    if rug_plot:
        ZoneGeneration = filter_by_zone(results['OutputPower'], inputs, z)
        try:
            import enlopy as el  # try to get latest version
            el.plot_rug(ZoneGeneration, on_off=False, cmap='gist_heat_r', fig_title=z)
        except ImportError:
            plot_rug(ZoneGeneration, on_off=False, cmap='gist_heat_r', fig_title=z)

    return True

=======
>>>>>>> 4b6fc939

def get_imports(flows, z):
    """ 
    Function that computes the balance of the imports/exports of a given zone

    :param flows:           Pandas dataframe with the timeseries of the exchanges
    :param z:               Zone to consider
    :returns NetImports:    Scalar with the net balance over the whole time period
    """
    NetImports = 0
    for key in flows:
        if key[:len(z)] == z:
            NetImports -= flows[key].sum()
        elif key[-len(z):] == z:
            NetImports += flows[key].sum()
    return NetImports


# %%
def get_result_analysis(inputs, results):
    """
    Reads the DispaSET results and provides useful general information to stdout

    :param inputs:      DispaSET inputs
    :param results:     DispaSET results
    """

    # inputs into the dataframe format:
    dfin = inputs['param_df']

    StartDate = inputs['config']['StartDate']
    StopDate = inputs['config']['StopDate']
    index = pd.date_range(start=pd.datetime(*StartDate), end=pd.datetime(*StopDate), freq='h')

    # Aggregated values:
    demand = {}
    for z in inputs['sets']['n']:
        if 'OutputPowerConsumption' in results:
            demand_p2h = filter_by_zone(results['OutputPowerConsumption'], inputs, z)
            demand_p2h = demand_p2h.sum(axis=1)
        else:
            demand_p2h = pd.Series(0, index=results['OutputPower'].index)
        demand_da = inputs['param_df']['Demand'][('DA', z)]
        demand[z] = pd.DataFrame(demand_da + demand_p2h, columns = [('DA', z)])
    demand = pd.concat(demand, axis=1)
    demand.columns = demand.columns.droplevel(-1)

    TotalLoad = demand.sum().sum()
    PeakLoad = demand.sum(axis=1).max(axis=0)
    LoadShedding = results['OutputShedLoad'].sum().sum() / 1e6
    Curtailment = results['OutputCurtailedPower'].sum().sum()
    MaxCurtailemnt = results['OutputCurtailedPower'].sum(axis=1).max() / 1e6
    MaxLoadShedding = results['OutputShedLoad'].sum(axis=1).max()

    # TotalLoad = dfin['Demand']['DA'].loc[index, :].sum().sum()
    # # PeakLoad = inputs['parameters']['Demand']['val'][0,:,idx].sum(axis=0).max()
    # PeakLoad = dfin['Demand']['DA'].sum(axis=1).max(axis=0)

    NetImports = -get_imports(results['OutputFlow'], 'RoW')

    Cost_kwh = results['OutputSystemCost'].sum() / (TotalLoad - NetImports)

    print ('\nAverage electricity cost : ' + str(Cost_kwh) + ' EUR/MWh')

    for key in ['LostLoad_RampUp', 'LostLoad_2D', 'LostLoad_MinPower',
                'LostLoad_RampDown', 'LostLoad_2U', 'LostLoad_3U', 'LostLoad_MaxPower', 'LostLoad_WaterSlack']:
        if key == 'LostLoad_WaterSlack':
            if isinstance(results[key], pd.Series):
                LL = results[key].sum()
            else:
                LL = results[key]
        else:
            LL = results[key].values.sum()
        if LL > 0.0001 * TotalLoad:
            logging.critical('\nThere is a significant amount of lost load for ' + key + ': ' + str(
                LL) + ' MWh. The results should be checked carefully')
        elif LL > 100:
            logging.warning('\nThere is lost load for ' + key + ': ' + str(
                LL) + ' MWh. The results should be checked')
    
    print ('\nAggregated statistics for the considered area:')
    print ('Total Consumption:' + str(TotalLoad / 1E6) + ' TWh')
    print ('Peak Load:' + str(PeakLoad) + ' MW')
    print ('Net Importations:' + str(NetImports / 1E6) + ' TWh')
    print ('Total Load Shedding:' + str(LoadShedding) + ' TWh')
    print ('Maximum Load Shedding:' + str(MaxLoadShedding) + ' MW')
    print ('Total Curtailed RES:' + str(Curtailment) + ' TWh')
    print ('Maximum Curtailed RES:' + str(MaxCurtailemnt) + ' MW')

    # Zone-specific values:
    ZoneData = pd.DataFrame(index=inputs['sets']['n'])

    ZoneData['Demand'] = dfin['Demand']['DA'].sum(axis=0) / 1E6
    ZoneData['PeakLoad'] = dfin['Demand']['DA'].max(axis=0)

    ZoneData['NetImports'] = 0
    for z in ZoneData.index:
        ZoneData.loc[z, 'NetImports'] = get_imports(results['OutputFlow'], str(z)) / 1E6

    ZoneData['LoadShedding'] = results['OutputShedLoad'].sum(axis=0) / 1E6
    ZoneData['MaxLoadShedding'] = results['OutputShedLoad'].max()
    ZoneData['Curtailment'] = results['OutputCurtailedPower'].sum(axis=0) / 1E6
    ZoneData['MaxCurtailment'] = results['OutputCurtailedPower'].max()

    print('\nZone-Specific values (in TWh or in MW):')
    print(ZoneData)

    # Congestion:
    Congestion = {}
    if 'OutputFlow' in results:
        for l in results['OutputFlow']:
            if l[:3] != 'RoW' and l[-3:] != 'RoW':
                Congestion[l] = np.sum(
                    (results['OutputFlow'][l] == dfin['FlowMaximum'].loc[results['OutputFlow'].index, l]) & (
                    dfin['FlowMaximum'].loc[results['OutputFlow'].index, l] > 0))
    print("\nNumber of hours of congestion on each line: ")
    import pprint
    pprint.pprint(Congestion)

    # Zone-specific storage data:
    try:
        StorageData = pd.DataFrame(index=inputs['sets']['n'])
        for z in StorageData.index:
            isstorage = pd.Series(index=inputs['units'].index)
            for u in isstorage.index:
                isstorage[u] = inputs['units'].Technology[u] in commons['tech_storage']
            sto_units = inputs['units'][(inputs['units'].Zone == z) & isstorage]
            StorageData.loc[z,'Storage Capacity [MWh]'] = (sto_units.Nunits*sto_units.StorageCapacity).sum()
            StorageData.loc[z,'Storage Power [MW]'] = (sto_units.Nunits*sto_units.PowerCapacity).sum()
            StorageData.loc[z,'Peak load shifting [hours]'] = StorageData.loc[z,'Storage Capacity [MWh]']/ZoneData.loc[z,'PeakLoad']
            AverageStorageOutput = 0
            for u in results['OutputPower'].columns:
                if u in sto_units.index:
                    AverageStorageOutput += results['OutputPower'][u].mean()
            StorageData.loc[z,'Average daily cycle depth [%]'] = AverageStorageOutput*24/(1e-9+StorageData.loc[z,'Storage Capacity [MWh]'])
        print('\nZone-Specific storage data')
        print(StorageData)
    except:
        logging.error('Could compute storage data')
        StorageData = None

    co2 = results['OutputPower'].sum() * inputs['param_df']['EmissionRate'] # MWh * tCO2 / MWh = tCO2
    co2.fillna(0,inplace=True)

    UnitData = pd.DataFrame(index=inputs['sets']['u'])
    UnitData.loc[:, 'Fuel'] = inputs['units']['Fuel']
    UnitData.loc[:, 'Technology'] = inputs['units']['Technology']
    UnitData.loc[:, 'Zone'] = inputs['units']['Zone']
    UnitData.loc[:, 'CHP'] = inputs['units']['CHPType']
    UnitData.loc[:, 'Generation [TWh]'] = results['OutputPower'].sum() / 1e6
    UnitData.loc[:, 'CO2 [t]'] = co2.loc['CO2',:]
    UnitData.loc[:, 'Total Costs [EUR]'] = get_units_operation_cost(inputs, results).sum()
    print('\nUnit-Specific data')
    print(UnitData)

    FuelData = {}
    chp = {'Extraction': 'CHP', 'back-pressure': 'CHP', 'P2H': 'CHP', '': 'Non-CHP'}
    tmp = UnitData
    tmp['CHP'] = tmp['CHP'].map(chp)
    for bo in ['CHP', 'Non-CHP']:
        tmp_data = tmp.loc[tmp['CHP'] == bo]
        FuelData[bo] = {}
        for l in ['Generation [TWh]','CO2 [t]','Total Costs [EUR]']:
            FuelData[bo][l] = pd.DataFrame(index=inputs['sets']['f'], columns=inputs['sets']['t'])
            for f in inputs['sets']['f']:
                for t in inputs['sets']['t']:
                    FuelData[bo][l].loc[f,t] = tmp_data.loc[(tmp_data['Fuel'] == f) &
                                                            (tmp_data['Technology'] == t)][l].sum()

    return {'Cost_kwh': Cost_kwh, 'TotalLoad': TotalLoad, 'PeakLoad': PeakLoad, 'NetImports': NetImports,
            'Curtailment': Curtailment, 'MaxCurtailment': MaxCurtailemnt, 'ShedLoad': LoadShedding,
            'MaxShedLoad': MaxLoadShedding, 'ZoneData': ZoneData, 'Congestion': Congestion, 'StorageData': StorageData,
            'UnitData': UnitData, 'FuelData': FuelData}


def get_indicators_powerplant(inputs, results):
    """
    Function that analyses the dispa-set results at the power plant level
    Computes the number of startups, the capacity factor, etc

    :param inputs:      DispaSET inputs
    :param results:     DispaSET results
    :returns out:        Dataframe with the main power plants characteristics and the computed indicators
    """
    out = inputs['units'].loc[:, ['Nunits','PowerCapacity', 'Zone', 'Technology', 'Fuel']]

    out['startups'] = 0
    for u in out.index:
        if u in results['OutputCommitted']:
            # count the number of start-ups
            values = results['OutputCommitted'].loc[:, u].values
            diff = -(values - np.roll(values, 1))
            startups = diff > 0
            out.loc[u, 'startups'] = startups.sum()

    out['CF'] = 0
    out['Generation'] = 0
    for u in out.index:
        if u in results['OutputPower']:
            # count the number of start-ups
            out.loc[u, 'CF'] = results['OutputPower'][u].mean() / (out.loc[u, 'PowerCapacity']*out.loc[u,'Nunits'])
            out.loc[u, 'Generation'] = results['OutputPower'][u].sum()
    return out


def CostExPost(inputs,results):
    '''
    Ex post computation of the operational costs with plotting. This allows breaking down
    the cost into its different components and check that it matches with the objective 
    function from the optimization.
    
    The cost objective function is the following:
             SystemCost(i)
             =E=
             sum(u,CostFixed(u)*Committed(u,i))
             +sum(u,CostStartUpH(u,i) + CostShutDownH(u,i))
             +sum(u,CostRampUpH(u,i) + CostRampDownH(u,i))
             +sum(u,CostVariable(u,i) * Power(u,i))
             +sum(l,PriceTransmission(l,i)*Flow(l,i))
             +sum(n,CostLoadShedding(n,i)*ShedLoad(n,i))
             +sum(chp, CostHeatSlack(chp,i) * HeatSlack(chp,i))
             +sum(chp, CostVariable(chp,i) * CHPPowerLossFactor(chp) * Heat(chp,i))
             +Config("ValueOfLostLoad","val")*(sum(n,LL_MaxPower(n,i)+LL_MinPower(n,i)))
             +0.8*Config("ValueOfLostLoad","val")*(sum(n,LL_2U(n,i)+LL_2D(n,i)+LL_3U(n,i)))
             +0.7*Config("ValueOfLostLoad","val")*sum(u,LL_RampUp(u,i)+LL_RampDown(u,i))
             +Config("CostOfSpillage","val")*sum(s,spillage(s,i));

             
    :returns: tuple with the cost components and their cumulative sums in two dataframes.
    '''
    import datetime
    
    dfin = inputs['param_df']
    timeindex = results['OutputPower'].index
    
    costs = pd.DataFrame(index=timeindex)
    
    #%% Fixed Costs:
    costs['FixedCosts'] = 0
    for u in results['OutputCommitted']:
        if u in dfin['CostFixed'].index:
            costs['FixedCosts'] =+ dfin['CostFixed'].loc[u,'CostFixed'] * results['OutputCommitted'][u]
    
            
    #%% Ramping and startup costs:
    indexinitial = timeindex[0] - datetime.timedelta(hours=1)
    powerlong = results['OutputPower'].copy()
    powerlong.loc[indexinitial,:] = 0 
    powerlong.sort_index(inplace=True)
    committedlong = results['OutputCommitted'].copy()
    for u in powerlong:
        if u in dfin['PowerInitial'].index:
            powerlong.loc[indexinitial,u] = dfin['PowerInitial'].loc[u,'PowerInitial']
            committedlong.loc[indexinitial,u] = dfin['PowerInitial'].loc[u,'PowerInitial']>0
    committedlong.sort_index(inplace=True)
            
    powerlong_shifted = powerlong.copy()
    powerlong_shifted.iloc[1:,:] = powerlong.iloc[:-1,:].values
    committedlong_shifted = committedlong.copy()
    committedlong_shifted.iloc[1:,:] = committedlong.iloc[:-1,:].values
    
    ramping = powerlong - powerlong_shifted
    startups = committedlong.astype(int) - committedlong_shifted.astype(int)
    ramping.drop([ramping.index[0]],inplace=True); startups.drop([startups.index[0]],inplace=True)
    
    CostStartUp = pd.DataFrame(index=startups.index,columns=startups.columns)
    for u in CostStartUp:
        if u in dfin['CostStartUp'].index:
            CostStartUp[u] = startups[startups>0][u].fillna(0) * dfin['CostStartUp'].loc[u,'CostStartUp']
        else:
            print('Unit ' + u + ' not found in input table CostStartUp!')
            
    CostShutDown = pd.DataFrame(index=startups.index,columns=startups.columns)
    for u in CostShutDown:
        if u in dfin['CostShutDown'].index:
            CostShutDown[u] = startups[startups<0][u].fillna(0) * dfin['CostShutDown'].loc[u,'CostShutDown']
        else:
            print('Unit ' + u + ' not found in input table CostShutDown!')
            
    CostRampUp = pd.DataFrame(index=ramping.index,columns=ramping.columns)
    for u in CostRampUp:
        if u in dfin['CostRampUp'].index:
            CostRampUp[u] = ramping[ramping>0][u].fillna(0) * dfin['CostRampUp'].loc[u,'CostRampUp']
        else:
            print('Unit ' + u + ' not found in input table CostRampUp!')
            
    CostRampDown = pd.DataFrame(index=ramping.index,columns=ramping.columns)
    for u in CostRampDown:
        if u in dfin['CostRampDown'].index:
            CostRampDown[u] = ramping[ramping<0][u].fillna(0) * dfin['CostRampDown'].loc[u,'CostRampDown']
        else:
            print('Unit ' + u + ' not found in input table CostRampDown!')
    
    costs['CostStartUp'] = CostStartUp.sum(axis=1).fillna(0)
    costs['CostShutDown'] = CostShutDown.sum(axis=1).fillna(0)
    costs['CostRampUp'] = CostRampUp.sum(axis=1).fillna(0)
    costs['CostRampDown'] = CostRampDown.sum(axis=1).fillna(0)
    
    #%% Variable cost:
    costs['CostVariable'] = (results['OutputPower'] * dfin['CostVariable']).fillna(0).sum(axis=1)
    
    #%% Transmission cost:
    costs['CostTransmission'] = (results['OutputFlow'] * dfin['PriceTransmission']).fillna(0).sum(axis=1)
    
    #%% Shedding cost:
    costs['CostLoadShedding'] = (results['OutputShedLoad'] * dfin['CostLoadShedding']).fillna(0).sum(axis=1)
    
    #%% Heating costs:
    costs['CostHeatSlack'] = (results['OutputHeatSlack'] * dfin['CostHeatSlack']).fillna(0).sum(axis=1)
    CostHeat = pd.DataFrame(index=results['OutputHeat'].index,columns=results['OutputHeat'].columns)
    for u in CostHeat:
        if u in dfin['CHPPowerLossFactor'].index:
            CostHeat[u] = dfin['CostVariable'][u].fillna(0) * results['OutputHeat'][u].fillna(0) * dfin['CHPPowerLossFactor'].loc[u,'CHPPowerLossFactor']
        else:
            CostHeat[u] = dfin['CostVariable'][u].fillna(0) * results['OutputHeat'][u].fillna(0)
    costs['CostHeat'] = CostHeat.sum(axis=1).fillna(0)
    
    #%% Lost loads:
    # NB: the value of lost load is currently hard coded. This will have to be updated
    # Locate prices for LL
    #TODO:
    costs['LostLoad'] = 80e3* (results['LostLoad_2D'].reindex(timeindex).sum(axis=1).fillna(0) + results['LostLoad_2U'].reindex(timeindex).sum(axis=1).fillna(0) + results['LostLoad_3U'].reindex(timeindex).sum(axis=1).fillna(0))  \
                       + 100e3*(results['LostLoad_MaxPower'].reindex(timeindex).sum(axis=1).fillna(0) + results['LostLoad_MinPower'].reindex(timeindex).sum(axis=1).fillna(0)) \
                       + 70e3*(results['LostLoad_RampDown'].reindex(timeindex).sum(axis=1).fillna(0) + results['LostLoad_RampUp'].reindex(timeindex).sum(axis=1).fillna(0))
        
    #%% Spillage:
    costs['Spillage'] = 1 * results['OutputSpillage'].sum(axis=1).fillna(0)
    
    #%% Plotting
    # Drop na columns:
    costs.dropna(axis=1, how='all',inplace=True)
    # Delete all-zero columns:
    # costs = costs.loc[:, (costs != 0).any(axis=0)]
    
    sumcost = costs.cumsum(axis=1)
    sumcost['OutputSystemCost'] = results['OutputSystemCost']
    
    sumcost.plot(title='Cumulative sum of the cost components')
    
    #%% Warning if significant error:
    diff = (costs.sum(axis=1) - results['OutputSystemCost']).abs()
    if diff.max() > 0.01 * results['OutputSystemCost'].max():
        logging.critical('There are significant differences between the cost computed ex post and and the cost provided by the optimization results!')
    return costs,sumcost


def get_units_operation_cost(inputs, results):
    """
    Function that computes the operation cost for each power unit at each instant of time from the DispaSET results
    Operation cost includes: CostFixed + CostStartUp + CostShutDown + CostRampUp + CostRampDown + CostVariable

    :param inputs:      DispaSET inputs
    :param results:     DispaSET results
    :returns out:       Dataframe with the the power units in columns and the operation cost at each instant in rows

    Main Author: @AbdullahAlawad
    """

    datain = ds_to_df(inputs)

    #DataFrame with startup times for each unit (1 for startup)
    StartUps = results['OutputCommitted'].copy()
    for u in StartUps:
        values = StartUps.loc[:, u].values
        diff = -(np.roll(values, 1) - values )
        diff[diff <= 0] = 0
        StartUps[u] = diff

    #DataFrame with shutdown times for each unit (1 for shutdown)
    ShutDowns = results['OutputCommitted'].copy()
    for u in ShutDowns:
        values = ShutDowns.loc[:, u].values
        diff = (np.roll(values, 1) - values )
        diff[diff <= 0] = 0
        ShutDowns[u] = diff

    #DataFrame with ramping up levels for each unit at each instant (0 for ramping-down & leveling out)
    RampUps = results['OutputPower'].copy()
    for u in RampUps:
        values = RampUps.loc[:, u].values
        diff = -(np.roll(values, 1) - values )
        diff[diff <= 0] = 0
        RampUps[u] = diff

    #DataFrame with ramping down levels for each unit at each instant (0 for ramping-up & leveling out)
    RampDowns = results['OutputPower'].copy()
    for u in RampDowns:
        values = RampDowns.loc[:, u].values
        diff = (np.roll(values, 1) - values )
        diff[diff <= 0] = 0
        RampDowns[u] = diff

    FiexedCost = results['OutputCommitted'].copy()
    StartUpCost = results['OutputCommitted'].copy()
    ShutDownCost = results['OutputCommitted'].copy()
    RampUpCost = results['OutputCommitted'].copy()
    RampDownCost = results['OutputCommitted'].copy()
    VariableCost = results['OutputCommitted'].copy()
    UnitOperationCost = results['OutputCommitted'].copy()

    OperatedUnitList = results['OutputCommitted'].columns
    for u in OperatedUnitList:
        unit_indexNo = inputs['units'].index.get_loc(u)
        FiexedCost.loc[:,[u]] = np.array(results['OutputCommitted'].loc[:,[u]])*inputs['parameters']['CostFixed']['val'][unit_indexNo]
        StartUpCost.loc[:,[u]] = np.array(StartUps.loc[:,[u]])*inputs['parameters']['CostStartUp']['val'][unit_indexNo]
        ShutDownCost.loc[:,[u]] = np.array(ShutDowns.loc[:,[u]])*inputs['parameters']['CostShutDown']['val'][unit_indexNo]
        RampUpCost.loc[:,[u]] = np.array(RampUps.loc[:,[u]])*inputs['parameters']['CostRampUp']['val'][unit_indexNo]
        RampDownCost.loc[:,[u]] = np.array(RampDowns.loc[:,[u]])*inputs['parameters']['CostRampDown']['val'][unit_indexNo]
        VariableCost.loc[:,[u]] = np.array(datain['CostVariable'].loc[:,[u]])*np.array(results['OutputPower'][u]).reshape(-1,1)

    UnitOperationCost = FiexedCost+StartUpCost+ShutDownCost+RampUpCost+RampDownCost+VariableCost

    return UnitOperationCost<|MERGE_RESOLUTION|>--- conflicted
+++ resolved
@@ -137,453 +137,6 @@
 
     return plotdata
 
-<<<<<<< HEAD
-def plot_dispatch(demand, plotdata, level=None, curtailment=None, rng=None, demand_modulation=None,
-                  alpha=None, figsize=(13, 6)):
-    """
-    Function that plots the dispatch data and the reservoir level as a cumulative sum
-    
-    :param demand:      Pandas Series with the demand curve
-    :param plotdata:    Pandas Dataframe with the data to be plotted. Negative columns should be at the beginning. Output of the function GetPlotData
-    :param level:       Optional pandas series with an aggregated reservoir level for the considered zone.
-    :param curtailment: Optional pandas series with the value of the curtailment 
-    :param rng:         Indexes of the values to be plotted. If undefined, the first week is plotted
-    """
-    import matplotlib.patches as mpatches
-    import matplotlib.lines as mlines
-
-    if rng is None:
-        pdrng = plotdata.index[:min(len(plotdata)-1,7*24)]
-    elif not type(rng) == type(demand.index):
-        logging.error('The "rng" variable must be a pandas DatetimeIndex')
-        raise ValueError()
-    elif rng[0] < plotdata.index[0] or rng[0] > plotdata.index[-1] or rng[-1] < plotdata.index[0] or rng[-1] > plotdata.index[-1]:
-        logging.warn('Plotting range is not properly defined, considering the first simulated week')
-        pdrng = plotdata.index[:min(len(plotdata)-1,7*24)]
-    else:
-        pdrng = rng
-    
-    # Netting the interconnections:
-    if 'FlowIn' in plotdata and 'FlowOut' in plotdata:
-        plotdata['FlowOut'],plotdata['FlowIn'] = (np.minimum(0,plotdata['FlowIn']+plotdata['FlowOut']),np.maximum(0,plotdata['FlowOut']+plotdata['FlowIn']))
-
-    # find the zero line position:
-    cols = plotdata.columns.tolist()
-    idx_zero = 0
-    tmp = plotdata.iloc[:,idx_zero].mean()
-    while tmp <= 0 and idx_zero<len(cols)-1:
-        idx_zero += 1
-        tmp = plotdata.iloc[:,idx_zero].mean()
-
-    tmp = plotdata[cols[:idx_zero]].sum(axis=1)
-    sumplot_neg = pd.DataFrame()
-    sumplot_neg['sum'] = tmp
-    tmp2 = plotdata[cols[:idx_zero]]
-    for col in tmp2:
-        sumplot_neg[col] = - tmp2[col]
-    sumplot_neg = sumplot_neg.cumsum(axis=1)
-
-    sumplot_pos = plotdata[cols[idx_zero:]].cumsum(axis=1)
-    sumplot_pos['zero'] = 0
-    sumplot_pos = sumplot_pos[['zero'] + sumplot_pos.columns[:-1].tolist()]
-
-
-    fig, axes = plt.subplots(nrows=2, ncols=1, sharex=True, figsize=(figsize), frameon=False,  # 14 4*2
-                             gridspec_kw={'height_ratios': [2.7, .8], 'hspace': 0.04})
-
-    # Create left axis:
-    if demand_modulation is not None:
-        axes[0].plot(pdrng, demand[pdrng], color='k', linestyle=':')
-        axes[0].plot(pdrng, demand[pdrng]+demand_modulation[pdrng], color='k')
-        line_demand = mlines.Line2D([], [], color='black', label='Flex Load')
-        line_nonflexdemand = mlines.Line2D([], [], color='black', alpha=alpha, label='Orig. Load', linestyle=':')
-    else:
-        axes[0].plot(pdrng, demand[pdrng], color='k')
-        line_demand = mlines.Line2D([], [], color='black', label='Load')
-    axes[0].set_xlim(pdrng[0],pdrng[-1])
-
-    fig.suptitle('Power dispatch for zone ' + demand.name[1])
-
-    labels = []
-    patches = []
-    colorlist = []
-
-#    # Plot negative values:
-    for j in range(idx_zero):
-        col1 = sumplot_neg.columns[j]
-        col2 = sumplot_neg.columns[j + 1]
-        color = commons['colors'][col2]
-        hatch = commons['hatches'][col2]
-        axes[0].fill_between(pdrng, sumplot_neg.loc[pdrng, col1], sumplot_neg.loc[pdrng, col2], facecolor=color, alpha=alpha,
-                         hatch=hatch)
-        labels.append(col1)
-        patches.append(mpatches.Patch(facecolor=color, alpha=alpha, hatch=hatch, label=col2))
-        colorlist.append(color)
-
-    # Plot Positive values:
-    for j in range(len(sumplot_pos.columns) - 1):
-        col1 = sumplot_pos.columns[j]
-        col2 = sumplot_pos.columns[j + 1]
-        color = commons['colors'][col2]
-        hatch = commons['hatches'][col2]
-        axes[0].fill_between(pdrng, sumplot_pos.loc[pdrng, col1], sumplot_pos.loc[pdrng, col2], facecolor=color, alpha=alpha,
-                         hatch=hatch)
-        labels.append(col2)
-        patches.append(mpatches.Patch(facecolor=color, alpha=alpha, hatch=hatch, label=col2))
-        colorlist.append(color)
-    
-    # Plot curtailment:    
-    if isinstance(curtailment,pd.Series):
-        if not curtailment.index.equals(demand.index):
-            logging.error('The curtailment time series must have the same index as the demand')
-            sys.exit(1)
-        axes[0].fill_between(pdrng, sumplot_neg.loc[pdrng, 'sum'] - curtailment[pdrng], sumplot_neg.loc[pdrng, 'sum'], facecolor=commons['colors']['curtailment'])
-        labels.append('Curtailment')
-        patches.append(mpatches.Patch(facecolor=commons['colors']['curtailment'], label='Curtailment'))
-
-    axes[0].set_ylabel('Power [GW]')
-    axes[0].yaxis.label.set_fontsize(12)
-
-    if level is not None:
-        # Create right axis:
-        axes[1].plot(pdrng, level[pdrng], color='k', alpha=alpha, linestyle=':')
-        axes[1].fill_between(pdrng, 0 ,level[pdrng],
-                             facecolor= commons['colors']['WAT'],alpha=.3)
-
-        axes[1].set_ylabel('Level [TWh]')
-        axes[1].yaxis.label.set_fontsize(12)
-
-    plt.legend(handles=[line_demand] + patches[::-1], loc=4)
-    if demand_modulation is None:
-        plt.legend(handles=[line_demand] + patches[::-1], loc=4)
-    else:
-        plt.legend(handles=[line_demand] + [line_nonflexdemand] + patches[::-1], loc=4)
-
-
-def plot_rug(df_series, on_off=False, cmap='Greys', fig_title='', normalized=False):
-    """Create multiaxis rug plot from pandas Dataframe
-
-    Arguments:
-        df_series (pd.DataFrame): 2D pandas with timed index
-        on_off (bool): if True all points that are above 0 will be plotted as one color. If False all values will be colored based on their value.
-        cmap (str): palette name (from colorbrewer, matplotlib etc.)
-        fig_title (str): Figure title
-        normalized (bool): if True, all series colormaps will be normalized based on the maximum value of the dataframe
-    Returns:
-        plot
-        
-    Function copied from enlopy v0.1 www.github.com/kavvkon/enlopy. Install with `pip install enlopy` for latest version.
-    """
-
-    def format_axis(iax):
-        # Formatting: remove all lines (not so elegant)
-        for spine in ['top', 'right', 'left', 'bottom']:
-            iax.axes.spines[spine].set_visible(False)
-        # iax.xaxis.set_ticks_position('none')
-        iax.yaxis.set_ticks_position('none')
-        iax.get_yaxis().set_ticks([])
-        iax.yaxis.set_label_coords(-.05, -.1)
-
-    def flag_operation(v):
-        if np.isnan(v) or v == 0:
-            return False
-        else:
-            return True
-
-    # check if Series or dataframe
-    if isinstance(df_series, pd.DataFrame):
-        rows = len(df_series.columns)
-    elif isinstance(df_series, pd.Series):
-        df_series = df_series.to_frame()
-        rows = 1
-    else:
-        raise ValueError("Has to be either Series or Dataframe")
-    if len(df_series) < 1:
-        raise ValueError("Has to be non empty Series or Dataframe")
-
-    max_color = np.nanmax(df_series.values)
-    min_color = np.nanmin(df_series.values)
-
-    __, axes = plt.subplots(nrows=rows, ncols=1, sharex=True,
-                            figsize=(16, 0.25 * rows), squeeze=False,
-                            frameon=False, gridspec_kw={'hspace': 0.15})
-
-    for (item, iseries), iax in zip(df_series.iteritems(), axes.ravel()):
-        format_axis(iax)
-        iax.set_ylabel(str(item)[:30], rotation='horizontal',
-                       rotation_mode='anchor',
-                       horizontalalignment='right', x=-0.01)
-        x = iseries.index
-
-        if iseries.sum() > 0:  # if series is not empty
-            if on_off:
-                i_on_off = iseries.apply(flag_operation).replace(False, np.nan)
-                i_on_off.plot(ax=iax, style='|', lw=.7, cmap=cmap)
-            else:
-                y = np.ones(len(iseries))
-                # Define (truncated) colormap:
-                if not normalized:  # Replace max_color (frame) with series max
-                    max_color = np.nanmax(iseries.values)
-                    min_color = np.nanmin(iseries.values)
-                # Hack to plot max color when all series are equal
-                if np.isclose(min_color, max_color):
-                    min_color = min_color * 0.99
-
-                iax.scatter(x, y,
-                            marker='|', s=100,
-                            c=iseries.values,
-                            vmin=min_color,
-                            vmax=max_color,
-                            cmap=cmap)
-
-    axes.ravel()[0].set_title(fig_title)
-    axes.ravel()[-1].spines['bottom'].set_visible(True)
-    axes.ravel()[-1].set_xlim(np.min(x), np.max(x))
-
-
-def plot_energy_zone_fuel(inputs, results, PPindicators):
-    """
-    Plots the generation for each zone, disaggregated by fuel type
-
-    :param results:         Dictionnary with the outputs of the model (output of the function GetResults)
-    :param PPindicators:    Por powerplant statistics (output of the function get_indicators_powerplant)
-    """
-    fuels = PPindicators.Fuel.unique()
-    zones = PPindicators.Zone.unique()
-
-    GenPerZone = pd.DataFrame(index=zones, columns=fuels)
-    # First make sure that all fuels are present. If not, initialize an empty series
-    for f in commons['Fuels'] + ['FlowIn']:
-        if f not in GenPerZone:
-            GenPerZone[f] = 0
-    for z in zones:
-        for f in fuels:
-            tmp = PPindicators[(PPindicators.Fuel == f) & (PPindicators.Zone == z)]
-            GenPerZone.loc[z, f] = tmp.Generation.sum()
-        NetImports = get_imports(results['OutputFlow'], z)
-        if NetImports > 0:
-            GenPerZone.loc[z, 'FlowIn'] = NetImports
-
-    cols = [col for col in commons['MeritOrder'] if col in GenPerZone]
-    GenPerZone = GenPerZone[cols] / 1E6
-    colors = [commons['colors'][tech] for tech in GenPerZone.columns]
-    ax = GenPerZone.plot(kind="bar", figsize=(12, 8), stacked=True, color=colors, alpha=0.8, legend='reverse',
-                            title='Generation per zone (the horizontal lines indicate the demand)')
-    ax.set_ylabel('Generation [TWh]')
-    demand = inputs['param_df']['Demand']['DA'].sum() / 1E6
-    ax.barh(demand, left=ax.get_xticks() - 0.4, width=[0.8] * len(demand), height=ax.get_ylim()[1]*0.005, linewidth=2,
-            color='k')
-    return ax
-
-
-def plot_zone_capacities(inputs,plot=True):
-    """
-    Plots the installed capacity for each zone, disaggregated by fuel type
-
-    :param inputs:         Dictionnary with the inputs of the model (output of the function GetResults)
-    """
-    units = inputs['units']
-    ZoneFuels = {}
-    for u in units.index:
-        ZoneFuels[(units.Zone[u],units.Fuel[u])] = (units.Zone[u],units.Fuel[u])
-    
-    PowerCapacity = pd.DataFrame(columns=inputs['sets']['f'],index=inputs['sets']['n'])
-    StorageCapacity = pd.DataFrame(columns=inputs['sets']['f'],index=inputs['sets']['n'])
-    for n,f in ZoneFuels:
-        idx = ((units.Zone == n) & (units.Fuel==f))
-        PowerCapacity.loc[n,f] = (units.PowerCapacity[idx]*units.Nunits[idx]).sum()
-        StorageCapacity.loc[n,f] = (units.StorageCapacity[idx]*units.Nunits[idx]).sum()
-
-    cols = [col for col in commons['MeritOrder'] if col in PowerCapacity]
-    PowerCapacity = PowerCapacity[cols]
-    if plot:
-        colors = [commons['colors'][tech] for tech in PowerCapacity.columns]
-        ax = PowerCapacity.plot(kind="bar", figsize=(12, 8), stacked=True, color=colors, alpha=1.0, legend='reverse',
-                                title='Installed capacity per zone (the horizontal lines indicate the peak demand)')
-        ax.set_ylabel('Capacity [MW]')
-        demand = inputs['param_df']['Demand']['DA'].max() 
-        ax.barh(demand, left=ax.get_xticks() - 0.4, width=[0.8] * len(demand), height=ax.get_ylim()[1]*0.005, linewidth=2,
-                color='k')
-    return {'PowerCapacity':PowerCapacity,'StorageCapacity':StorageCapacity}
-
-
-
-def get_sim_results(path='.', gams_dir=None, cache=False, temp_path='.pickle'):
-    """
-    This function reads the simulation environment folder once it has been solved and loads
-    the input variables together with the results.
-
-    :param path:                Relative path to the simulation environment folder (current path by default)
-    :param cache:               If true, caches the simulation results in a pickle file for faster loading the next time
-    :param temp_path:            Temporary path to store the cache file
-    :returns inputs,results:    Two dictionaries with all the input and outputs 
-    """
-
-    inputfile = path + '/Inputs.p'
-    resultfile = path + '/Results.gdx'
-
-    with open(inputfile, 'rb') as f:
-        inputs = pickle.load(f)
-
-    # Clean power plant names:
-    inputs['sets']['u'] = clean_strings(inputs['sets']['u'])
-    inputs['units'].index = clean_strings(inputs['units'].index.tolist())
-    # inputs['units']['Unit'] = clean_strings(inputs['units']['Unit'].tolist())
-    
-    # Add the formated parameters in the inputs variable if not already present:
-    if not 'param_df' in inputs:
-        inputs['param_df'] = ds_to_df(inputs)
-
-    if gams_dir is None:  # Use user-defined gams_dir else try to use the one defined in config
-        gams_dir = inputs['config']['GAMS_folder'].encode()
-
-    gams_dir = get_gams_path(gams_dir)
-    # We need to pass the dir in config if we run it in clusters. PBS script fail to autolocate
-    if not gams_dir:  # couldn't locate
-        logging.error('GAMS path cannot be located. Cannot parse gdx files')
-        return False
-
-    # Load results and store in cache file in the .pickle folder:
-    if cache:
-        import hashlib
-        m = hashlib.new('md5', resultfile.encode('utf-8'))
-        resultfile_hash = m.hexdigest()
-        filepath_pickle = str(temp_path + os.path.sep + resultfile_hash + '.p')
-        if not os.path.isdir(temp_path):
-            os.mkdir(temp_path)
-        if not os.path.isfile(filepath_pickle):
-            time_pd = 0
-        else:
-            time_pd = os.path.getmtime(filepath_pickle)
-        if os.path.getmtime(resultfile) > time_pd:
-            results = gdx_to_dataframe(gdx_to_list(gams_dir, resultfile, varname='all', verbose=True), fixindex=True,
-                                       verbose=True)
-            with open(filepath_pickle, 'wb') as pfile:
-                pickle.dump(results, pfile)
-        else:
-            with open(filepath_pickle, 'rb') as pfile:
-                results = pickle.load(pfile)
-    else:
-        results = gdx_to_dataframe(gdx_to_list(gams_dir, resultfile, varname='all', verbose=True), fixindex=True,
-                                   verbose=True)
-
-    # Set datetime index:
-    StartDate = inputs['config']['StartDate']
-    StopDate = inputs['config']['StopDate']  # last day of the simulation with look-ahead period
-    StopDate_long = pd.datetime(*StopDate) + dt.timedelta(days=inputs['config']['LookAhead'])
-    index = pd.date_range(start=pd.datetime(*StartDate), end=pd.datetime(*StopDate), freq='h')
-    index_long = pd.date_range(start=pd.datetime(*StartDate), end=StopDate_long, freq='h')
-
-    # Setting the proper index to the result dataframes:
-    for key in ['OutputPower', 'OutputSystemCost', 'OutputCommitted', 'OutputCurtailedPower', 'OutputFlow',
-                'OutputShedLoad', 'OutputSpillage', 'OutputStorageLevel', 'OutputStorageInput', 'LostLoad_2U', 'LostLoad_3U',
-                'LostLoad_MaxPower', 'LostLoad_MinPower', 'LostLoad_RampUp', 'LostLoad_RampDown', 'LostLoad_2D',
-                'ShadowPrice', 'OutputHeat', 'OutputHeatSlack','OutputDemandModulation','status']:
-        if key in results:
-            if len(results[key]) == len(
-                    index_long):  # Case of variables for which the look-ahead period recorded (e.g. the lost loads)
-                results[key].index = index_long
-            elif len(results[key]) == len(
-                    index):  # Case of variables for which the look-ahead is not recorded (standard case)
-                results[key].index = index
-            else:  # Variables whose index is not complete (sparse formulation)
-                results[key].index = index_long[results[key].index - 1]
-                if key in ['OutputPower', 'OutputSystemCost', 'OutputCommitted', 'OutputCurtailedPower', 'OutputFlow',
-                           'OutputShedLoad', 'OutputDemandModulation', 'OutputSpillage', 'OutputStorageLevel', 'OutputStorageInput','OutputHeat', 'OutputHeatSlack']:
-                    results[key] = results[key].reindex(index).fillna(0)
-                    # results[key].fillna(0,inplace=True)
-        else:
-            results[key] = pd.DataFrame(index=index)
-
-    # Clean power plant names:
-    results['OutputPower'].columns = clean_strings(results['OutputPower'].columns.tolist())
-    # Remove epsilons:
-    if 'ShadowPrice' in results:
-        results['ShadowPrice'][results['ShadowPrice'] == 5e300] = 0
-
-    for key in results['OutputPower']:
-        if key not in inputs['units'].index:
-            logging.error("Unit '" + key + "' present in the results cannot be found in the input 'units' dataframe")
-        if key not in inputs['sets']['u']:
-            logging.error("Unit '" + key + "' present in the results cannot be found in the set 'u' from the inputs")
-
-    if "model" in results['status']:
-        errors = results['status'][(results['status']['model'] != 1) & (results['status']['model'] != 8)]
-        if len(errors) > 0:
-            logging.critical('Some simulation errors were encountered. Some results could not be computed, for example at \n \
-                            time ' + str(errors.index[0]) + ', with the error message: "' + GAMSstatus('model',errors['model'].iloc[0]) + '". \n \
-                            The complete list is available in results["errors"] \n \
-                            The optimization might be debugged by activating the Debug flag in the GAMS simulation file and running it')
-            for i in errors.index:
-                errors.loc[i,'Error Message'] = GAMSstatus('model',errors['model'][i])
-            results['errors'] = errors
-    return inputs, results
-
-
-def plot_zone(inputs, results, z='', rng=None, rug_plot=True):
-    """
-    Generates plots from the dispa-SET results for one specific zone
-
-    :param inputs:      DispaSET inputs
-    :param results:     DispaSET results
-    :param z:           Considered zone (e.g. 'BE')
-    """
-    if z =='':
-        Nzones = len(inputs['sets']['n'])
-        z = inputs['sets']['n'][np.random.randint(Nzones)]
-        print('Randomly selected zone for the detailed analysis: '+ z)
-    elif z not in inputs['sets']['n']:
-        logging.critical('Zone ' + z + ' is not in the results')
-        Nzones = len(inputs['sets']['n'])
-        z = inputs['sets']['n'][np.random.randint(Nzones)]
-        logging.critical('Randomly selected zone: '+ z)
-
-    plotdata = get_plot_data(inputs, results, z) / 1000 # GW
-
-    if 'OutputStorageLevel' in results:
-        level = filter_by_zone(results['OutputStorageLevel'], inputs, z) /1E6 #TWh
-        level = level.sum(axis=1)
-    else:
-        level = pd.Series(0, index=results['OutputPower'].index)
-
-    demand = inputs['param_df']['Demand'][('DA', z)] / 1000 # GW
-    if ('Flex', z) in inputs['param_df']['Demand']:
-        demand += inputs['param_df']['Demand'][('Flex', z)] / 1000
-    sum_generation = plotdata.sum(axis=1)
-    if 'OutputShedLoad' in results and z in results['OutputShedLoad']:
-        shed_load = results['OutputShedLoad'][z] / 1000 # GW
-    else:
-        shed_load = pd.Series(0,index=demand.index) / 1000 # GW
-    if 'OutputDemandModulation' in results and z in results['OutputDemandModulation']:
-        demand_modulation = results['OutputDemandModulation'][z] / 1000 # GW
-        diff = (sum_generation - demand + demand_modulation + shed_load).abs()
-    else:
-        demand_modulation = None # GW
-        diff = (sum_generation - demand + shed_load).abs()
-    if diff.max() > 0.01 * demand.max():
-        logging.critical('There is up to ' + str(diff.max()/demand.max()*100) + '% difference in the instantaneous energy balance of zone ' + z)
-
-        logging.critical('There is up to ' + str(diff.max()/demand.max()*100) + '% difference in the instantaneous energy balance of country ' + c)
-
-    if 'OutputCurtailedPower' in results and z in results['OutputCurtailedPower']:
-        curtailment = results['OutputCurtailedPower'][z] / 1000 # GW
-        plot_dispatch(demand, plotdata, level, curtailment = curtailment, rng=rng, demand_modulation=demand_modulation)
-    else:
-        plot_dispatch(demand, plotdata, level, rng=rng, demand_modulation=demand_modulation)
-
-    # Generation plot:
-    if rug_plot:
-        ZoneGeneration = filter_by_zone(results['OutputPower'], inputs, z)
-        try:
-            import enlopy as el  # try to get latest version
-            el.plot_rug(ZoneGeneration, on_off=False, cmap='gist_heat_r', fig_title=z)
-        except ImportError:
-            plot_rug(ZoneGeneration, on_off=False, cmap='gist_heat_r', fig_title=z)
-
-    return True
-
-=======
->>>>>>> 4b6fc939
 
 def get_imports(flows, z):
     """ 
@@ -825,7 +378,7 @@
     costs['FixedCosts'] = 0
     for u in results['OutputCommitted']:
         if u in dfin['CostFixed'].index:
-            costs['FixedCosts'] =+ dfin['CostFixed'].loc[u,'CostFixed'] * results['OutputCommitted'][u]
+            costs['FixedCosts'] =+ dfin.loc[u,'CostFixed'] * results['OutputCommitted'][u]
     
             
     #%% Ramping and startup costs:
