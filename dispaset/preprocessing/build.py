--- conflicted
+++ resolved
@@ -508,7 +508,6 @@
 
     # All heating plants:
     Plants_heat = Plants_heat_only.copy()
-<<<<<<< HEAD
     # Plants_heat = Plants_heat.append(Plants_chp)
     # Plants_heat = Plants_heat.append(Plants_p2h)
     # Plants_heat = Plants_heat.append(Plants_thms)
@@ -524,15 +523,6 @@
     Plants_p2bs = Plants_merged[[u in commons['tech_p2bs'] for u in Plants_merged['Technology']]].copy()
     # Check heat only units
     check_p2bs(config, Plants_p2bs)
-=======
-    Plants_heat = Plants_heat.append(Plants_chp)
-    Plants_heat = Plants_heat.append(Plants_p2h)
-    Plants_heat = Plants_heat.append(Plants_thms)
-
-    Plants_h2 = Plants_merged[[u in commons['tech_p2h2'] for u in Plants_merged['Technology']]].copy()
-    # check h2 plants:
-    check_h2(config, Plants_h2)
->>>>>>> f08e58d5
 
     # Water storage
     Plants_wat = Plants_merged[(Plants_merged['Fuel'] == 'WAT') & (Plants_merged['Technology'] != 'HROR')].copy()
